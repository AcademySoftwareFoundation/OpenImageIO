--- conflicted
+++ resolved
@@ -492,19 +492,17 @@
     connect(slideShowDuration, SIGNAL(valueChanged(int)), this,
             SLOT(setSlideShowDuration(int)));
 
-<<<<<<< HEAD
+    toggleAreaSampleAct = new QAction(tr("&Toggle Area Sample"), this);
+    toggleAreaSampleAct->setCheckable(true);
+    toggleAreaSampleAct->setShortcut(tr("Ctrl+A"));
+    connect(toggleAreaSampleAct, SIGNAL(triggered()), this,
+            SLOT(toggleAreaSample()));
+
     closeupPixelsLabel = new QLabel(tr("# closeup pixels:"));
     closeupPixelsBox = new QSpinBox();
     closeupPixelsBox->setRange(3, 25);
     closeupPixelsBox->setValue(13);
     closeupPixelsBox->setSingleStep(2);
-=======
-    toggleAreaSampleAct = new QAction(tr("&Toggle Area Sample"), this);
-    toggleAreaSampleAct->setCheckable(true);
-    toggleAreaSampleAct->setShortcut(tr("Ctrl+A"));
-    connect(toggleAreaSampleAct, SIGNAL(triggered()), this,
-            SLOT(toggleAreaSample()));
->>>>>>> fcfae699
 }
 
 
