// Copyright 2008-present Contributors to the OpenImageIO project.
// SPDX-License-Identifier: BSD-3-Clause
// https://github.com/OpenImageIO/oiio

// clang-format off

/////////////////////////////////////////////////////////////////////////
/// @file   thread.h
///
/// @brief  Wrappers and utilities for multithreading.
/////////////////////////////////////////////////////////////////////////


#pragma once

#include <algorithm>
#include <atomic>
#include <chrono>
#include <functional>
#include <future>
#include <iostream>
#include <memory>
#include <mutex>
#include <thread>
#include <vector>

#include <OpenImageIO/atomic.h>
#include <OpenImageIO/dassert.h>
#include <OpenImageIO/export.h>
#include <OpenImageIO/oiioversion.h>
#include <OpenImageIO/platform.h>



// OIIO_THREAD_ALLOW_DCLP, if set to 0, prevents us from using a dodgy
// "double checked lock pattern" (DCLP).  We are very careful to construct
// it safely and correctly, and these uses improve thread performance for
// us.  But it confuses Thread Sanitizer, so this switch allows you to turn
// it off. Also set to 0 if you don't believe that we are correct in
// allowing this construct on all platforms.
#ifndef OIIO_THREAD_ALLOW_DCLP
#    define OIIO_THREAD_ALLOW_DCLP 1
#endif



// Some helpful links:
//
// Descriptions of the "new" gcc atomic intrinsics:
//    https://gcc.gnu.org/onlinedocs/gcc/_005f_005fatomic-Builtins.html
// Old gcc atomic intrinsics:
//    https://gcc.gnu.org/onlinedocs/gcc-4.4.2/gcc/Atomic-Builtins.html
// C++11 and beyond std::atomic:
//    http://en.cppreference.com/w/cpp/atomic



OIIO_NAMESPACE_BEGIN

/// Null mutex that can be substituted for a real one to test how much
/// overhead is associated with a particular mutex.
class null_mutex {
public:
    null_mutex() noexcept {}
    ~null_mutex() noexcept {}
    void lock() noexcept {}
    void unlock() noexcept {}
    void lock_shared() noexcept {}
    void unlock_shared() noexcept {}
    bool try_lock() noexcept { return true; }
};

/// Null lock that can be substituted for a real one to test how much
/// overhead is associated with a particular lock.
template<typename T> class null_lock {
public:
    null_lock(T& /*m*/) noexcept {}
};



using std::mutex;
using std::recursive_mutex;
using std::thread;
typedef std::lock_guard<mutex> lock_guard;
typedef std::lock_guard<recursive_mutex> recursive_lock_guard;
typedef std::lock_guard<std::recursive_timed_mutex> recursive_timed_lock_guard;



/// Yield the processor for the rest of the timeslice.
/// DEPRECATED(2.4): Use std::this_thread::yield() instead.
inline void
yield() noexcept
{
    std::this_thread::yield();
}



// Slight pause
inline void
pause(int delay) noexcept
{
#if defined(__GNUC__) && (defined(__x86_64__) || defined(__i386__))
    for (int i = 0; i < delay; ++i)
        __asm__ __volatile__("pause;");

#elif defined(__GNUC__) && (defined(__arm__) || defined(__s390__))
    for (int i = 0; i < delay; ++i)
        __asm__ __volatile__("NOP;");

#elif defined(_MSC_VER)
    for (int i = 0; i < delay; ++i) {
        // A reimplementation of winnt.h YieldProcessor,
        // to avoid including windows headers.
        #if defined(_M_AMD64)
        _mm_pause();
        #elif defined(_M_ARM64) || defined(_M_HYBRID_X86_ARM64)
        __dmb(_ARM64_BARRIER_ISHST);
        __yield();
        #elif defined(_M_ARM)
        __dmb(_ARM_BARRIER_ISHST);
        __yield();
        #else
        _asm pause
        #endif
    }

#else
    // No pause on this platform, just punt
    for (int i = 0; i < delay; ++i)
        ;
#endif
}



// Helper class to deliver ever longer pauses until we yield our timeslice.
class atomic_backoff {
public:
    atomic_backoff(int pausemax = 16) noexcept
        : m_count(1)
        , m_pausemax(pausemax)
    {
    }

    void operator()() noexcept
    {
        if (m_count <= m_pausemax) {
            pause(m_count);
            m_count *= 2;
        } else {
            std::this_thread::yield();
        }
    }

private:
    int m_count;
    int m_pausemax;
};




/// A spin_mutex is semantically equivalent to a regular mutex, except
/// for the following:
///  - A spin_mutex is just 1 byte, whereas a regular mutex is quite
///    large (44 bytes for pthread).
///  - A spin_mutex is extremely fast to lock and unlock, whereas a regular
///    mutex is surprisingly expensive just to acquire a lock.
///  - A spin_mutex takes CPU while it waits, so this can be very
///    wasteful compared to a regular mutex that blocks (gives up its
///    CPU slices until it acquires the lock).
///
/// The bottom line is that mutex is the usual choice, but in cases where
/// you need to acquire locks very frequently, but only need to hold the
/// lock for a very short period of time, you may save runtime by using
/// a spin_mutex, even though it's non-blocking.
///
/// N.B. A spin_mutex is only the size of a bool.  To avoid "false
/// sharing", be careful not to put two spin_mutex objects on the same
/// cache line (within 128 bytes of each other), or the two mutexes may
/// effectively (and wastefully) lock against each other.
///
class spin_mutex {
public:
    spin_mutex(void) noexcept {}
    ~spin_mutex(void) noexcept {}

    /// Copy constructor -- initialize to unlocked.
    ///
    spin_mutex(const spin_mutex&) noexcept {}

    /// Assignment does not do anything, since lockedness should not
    /// transfer.
    const spin_mutex& operator=(const spin_mutex&) noexcept { return *this; }

    /// Acquire the lock, spin until we have it.
    ///
    void lock() noexcept
    {
        // To avoid spinning too tightly, we use the atomic_backoff to
        // provide increasingly longer pauses, and if the lock is under
        // lots of contention, eventually yield the timeslice.
        atomic_backoff backoff;

        // Try to get ownership of the lock. Though experimentation, we
        // found that OIIO_UNLIKELY makes this just a bit faster on gcc
        // x86/x86_64 systems.
        while (!OIIO_UNLIKELY(try_lock())) {
#if OIIO_THREAD_ALLOW_DCLP
            // The full try_lock() involves a test_and_set, which
            // writes memory, and that will lock the bus.  But a normal
            // read of m_locked will let us spin until the value
            // changes, without locking the bus. So it's faster to
            // check in this manner until the mutex appears to be free.
            // HOWEVER... Thread Sanitizer things this is an instance of
            // an unsafe "double checked lock pattern" (DCLP) and flags it
            // as an error. I think it's a false negative, because the
            // outer loop is still an atomic check, the inner non-atomic
            // loop only serves to delay, and can't lead to a true data
            // race. But we provide this build-time switch to, at least,
            // give a way to use tsan for other checks.
            do {
                backoff();
            } while (*(volatile bool*)&m_locked);
#else
            backoff();
#endif
        }
    }

    /// Release the lock that we hold.
    ///
    void unlock() noexcept
    {
        // Fastest way to do it is with a clear with "release" semantics
        m_locked.clear(std::memory_order_release);
    }

    /// Try to acquire the lock.  Return true if we have it, false if
    /// somebody else is holding the lock.
    bool try_lock() noexcept
    {
        return !m_locked.test_and_set(std::memory_order_acquire);
    }

    /// Helper class: scoped lock for a spin_mutex -- grabs the lock upon
    /// construction, releases the lock when it exits scope.
    class lock_guard {
    public:
        lock_guard(spin_mutex& fm) noexcept
            : m_fm(fm)
        {
            m_fm.lock();
        }
        ~lock_guard() noexcept { m_fm.unlock(); }

    private:
        lock_guard() = delete;
        lock_guard(const lock_guard& other) = delete;
        lock_guard& operator=(const lock_guard& other) = delete;
        spin_mutex& m_fm;
    };

private:
    std::atomic_flag m_locked = ATOMIC_FLAG_INIT;  // initialize to unlocked
};


typedef spin_mutex::lock_guard spin_lock;



#if 0

// OLD CODE vvvvvvvv


/// Spinning reader/writer mutex.  This is just like spin_mutex, except
/// that there are separate locking mechanisms for "writers" (exclusive
/// holders of the lock, presumably because they are modifying whatever
/// the lock is protecting) and "readers" (non-exclusive, non-modifying
/// tasks that may access the protectee simultaneously).
class spin_rw_mutex {
public:
    /// Default constructor -- initialize to unlocked.
    ///
    spin_rw_mutex (void) { m_readers = 0; }

    ~spin_rw_mutex (void) { }

    /// Copy constructor -- initialize to unlocked.
    ///
    spin_rw_mutex (const spin_rw_mutex &) { m_readers = 0; }

    /// Assignment does not do anything, since lockedness should not
    /// transfer.
    const spin_rw_mutex& operator= (const spin_rw_mutex&) { return *this; }

    /// Acquire the reader lock.
    ///
    void read_lock () {
        // Spin until there are no writers active
        m_locked.lock();
        // Register ourself as a reader
        ++m_readers;
        // Release the lock, to let other readers work
        m_locked.unlock();
    }

    /// Release the reader lock.
    ///
    void read_unlock () {
        --m_readers;  // it's atomic, no need to lock to release
    }

    /// Acquire the writer lock.
    ///
    void write_lock () {
        // Make sure no new readers (or writers) can start
        m_locked.lock();
        // Spin until the last reader is done, at which point we will be
        // the sole owners and nobody else (reader or writer) can acquire
        // the resource until we release it.
#if OIIO_THREAD_ALLOW_DCLP
        while (*(volatile int *)&m_readers > 0)
                ;
#else
        while (m_readers > 0)
                ;
#endif
    }

    /// Release the writer lock.
    ///
    void write_unlock () {
        // Let other readers or writers get the lock
        m_locked.unlock ();
    }

    /// Acquire an exclusive ("writer") lock.
    void lock () { write_lock(); }

    /// Release an exclusive ("writer") lock.
    void unlock () { write_unlock(); }

    /// Acquire a shared ("reader") lock.
    void lock_shared () { read_lock(); }

    /// Release a shared ("reader") lock.
    void unlock_shared () { read_unlock(); }

    /// Helper class: scoped read lock for a spin_rw_mutex -- grabs the
    /// read lock upon construction, releases the lock when it exits scope.
    class read_lock_guard {
    public:
        read_lock_guard (spin_rw_mutex &fm) : m_fm(fm) { m_fm.read_lock(); }
        ~read_lock_guard () { m_fm.read_unlock(); }
    private:
        read_lock_guard(); // Do not implement
        read_lock_guard(const read_lock_guard& other); // Do not implement
        read_lock_guard& operator = (const read_lock_guard& other); // Do not implement
        spin_rw_mutex & m_fm;
    };

    /// Helper class: scoped write lock for a spin_rw_mutex -- grabs the
    /// read lock upon construction, releases the lock when it exits scope.
    class write_lock_guard {
    public:
        write_lock_guard (spin_rw_mutex &fm) : m_fm(fm) { m_fm.write_lock(); }
        ~write_lock_guard () { m_fm.write_unlock(); }
    private:
        write_lock_guard(); // Do not implement
        write_lock_guard(const write_lock_guard& other); // Do not implement
        write_lock_guard& operator = (const write_lock_guard& other); // Do not implement
        spin_rw_mutex & m_fm;
    };

private:
    OIIO_CACHE_ALIGN
    spin_mutex m_locked;   // write lock
    char pad1_[OIIO_CACHE_LINE_SIZE-sizeof(spin_mutex)];
    OIIO_CACHE_ALIGN
    atomic_int m_readers;  // number of readers
    char pad2_[OIIO_CACHE_LINE_SIZE-sizeof(atomic_int)];
};


#else

// vvv New spin rw lock Oct 2017

/// Spinning reader/writer mutex.  This is just like spin_mutex, except
/// that there are separate locking mechanisms for "writers" (exclusive
/// holders of the lock, presumably because they are modifying whatever
/// the lock is protecting) and "readers" (non-exclusive, non-modifying
/// tasks that may access the protectee simultaneously).
class spin_rw_mutex {
public:
    /// Default constructor -- initialize to unlocked.
    ///
    spin_rw_mutex() noexcept {}

    ~spin_rw_mutex() noexcept {}

    // Do not allow copy or assignment.
    spin_rw_mutex(const spin_rw_mutex&) = delete;
    const spin_rw_mutex& operator=(const spin_rw_mutex&) = delete;

    /// Acquire the reader lock.
    ///
    void read_lock() noexcept
    {
        // first increase the readers, and if it turned out nobody was
        // writing, we're done. This means that acquiring a read when nobody
        // is writing is a single atomic operation.
        int oldval = m_bits.fetch_add(1, std::memory_order_acquire);
        if (!(oldval & WRITER))
            return;
        // Oops, we incremented readers but somebody was writing. Backtrack
        // by subtracting, and do things the hard way.
        int expected = (--m_bits) & NOTWRITER;

        // Do compare-and-exchange until we can increase the number of
        // readers by one and have no writers.
        if (m_bits.compare_exchange_weak(expected, expected + 1,
                                         std::memory_order_acquire))
            return;
        atomic_backoff backoff;
        do {
            backoff();
            expected = m_bits.load() & NOTWRITER;
        } while (!m_bits.compare_exchange_weak(expected, expected + 1,
                                               std::memory_order_acquire));
    }

    /// Release the reader lock.
    ///
    void read_unlock() noexcept
    {
        // Atomically reduce the number of readers.  It's at least 1,
        // and the WRITER bit should definitely not be set, so this just
        // boils down to an atomic decrement of m_bits.
        m_bits.fetch_sub(1, std::memory_order_release);
    }

    /// Acquire the writer lock.
    ///
    void write_lock() noexcept
    {
        // Do compare-and-exchange until we have just ourselves as writer
        int expected = 0;
        if (m_bits.compare_exchange_weak(expected, WRITER,
                                         std::memory_order_acquire))
            return;
        atomic_backoff backoff;
        do {
            backoff();
            expected = 0;
        } while (!m_bits.compare_exchange_weak(expected, WRITER,
                                               std::memory_order_acquire));
    }

    /// Release the writer lock.
    ///
    void write_unlock() noexcept
    {
        // Remove the writer bit
        m_bits.fetch_sub(WRITER, std::memory_order_release);
    }

    /// lock() is a synonym for exclusive (write) lock.
    void lock() { write_lock(); }

    /// unlock() is a synonym for exclusive (write) unlock.
    void unlock() { write_unlock(); }

    /// Helper class: scoped read lock for a spin_rw_mutex -- grabs the
    /// read lock upon construction, releases the lock when it exits scope.
    class read_lock_guard {
    public:
        read_lock_guard (spin_rw_mutex &fm) noexcept : m_fm(fm) { m_fm.read_lock(); }
        ~read_lock_guard () noexcept { m_fm.read_unlock(); }
    private:
        read_lock_guard(const read_lock_guard& other) = delete;
        read_lock_guard& operator = (const read_lock_guard& other) = delete;
        spin_rw_mutex & m_fm;
    };

    /// Helper class: scoped write lock for a spin_rw_mutex -- grabs the
    /// read lock upon construction, releases the lock when it exits scope.
    class write_lock_guard {
    public:
        write_lock_guard (spin_rw_mutex &fm) noexcept : m_fm(fm) { m_fm.write_lock(); }
        ~write_lock_guard () noexcept { m_fm.write_unlock(); }
    private:
        write_lock_guard(const write_lock_guard& other) = delete;
        write_lock_guard& operator = (const write_lock_guard& other) = delete;
        spin_rw_mutex & m_fm;
    };

private:
    // Use one word to hold the reader count, with a high bit indicating
    // that it's locked for writing.  This will only work if we have
    // fewer than 2^30 simultaneous readers.  I think that should hold
    // us for some time.
    enum { WRITER = 1<<30, NOTWRITER = WRITER-1 };
    std::atomic<int> m_bits { 0 };
};

#endif


typedef spin_rw_mutex::read_lock_guard spin_rw_read_lock;
typedef spin_rw_mutex::write_lock_guard spin_rw_write_lock;



/// Mutex pool. Sometimes, we have lots of objects that need to be
/// individually locked for thread safety, but two separate objects don't
/// need to lock against each other. If there are many more objects than
/// threads, it's wasteful for each object to contain its own mutex. So a
/// solution is to make a mutex_pool -- a collection of several mutexes.
/// Each object uses a hash to choose a consistent mutex for itself, but
/// which will be unlikely to be locked simultaneously by different object.
/// Semantically, it looks rather like an associative array of mutexes. We
/// also ensure that the mutexes are all on different cache lines, to ensure
/// that they don't exhibit false sharing. Try to choose Bins larger than
/// the expected number of threads that will be simultaneously locking
/// mutexes.
template<class Mutex, class Key, class Hash, size_t Bins = 16>
class mutex_pool {
public:
    mutex_pool() noexcept {}
    Mutex& operator[](const Key& key) noexcept { return m_mutex[m_hash(key) % Bins].m; }

private:
    // Helper type -- force cache line alignment. This should make an array
    // of these also have padding so that each individual mutex is aligned
    // to its own cache line, thus eliminating any "false sharing."
    struct AlignedMutex {
        OIIO_CACHE_ALIGN Mutex m;
    };

    AlignedMutex m_mutex[Bins];
    Hash m_hash;
};



/// Simple thread group class: lets you spawn a group of new threads,
/// then wait for them to all complete.
class thread_group {
public:
    thread_group() {}
    ~thread_group() { join_all(); }

    void add_thread(thread* t)
    {
        if (t) {
            lock_guard lock(m_mutex);
            m_threads.emplace_back(t);
        }
    }

    template<typename FUNC, typename... Args>
    thread* create_thread(FUNC func, Args&&... args)
    {
        thread* t = new thread(func, std::forward<Args>(args)...);
        add_thread(t);
        return t;
    }

    void join_all()
    {
        lock_guard lock(m_mutex);
        for (auto& t : m_threads)
            if (t->joinable())
                t->join();
    }

    size_t size() const
    {
        lock_guard lock(m_mutex);
        return m_threads.size();
    }

private:
    mutable mutex m_mutex;
    std::vector<std::unique_ptr<thread>> m_threads;
};



/// thread_pool is a persistent set of threads watching a queue to which
/// tasks can be submitted.
///
/// Call default_thread_pool() to retrieve a pointer to a single shared
/// thread_pool that will be initialized the first time it's needed, running
/// a number of threads corresponding to the number of cores on the machine.
///
/// It's possible to create other pools, but it's not something that's
/// recommended unless you really know what you're doing and are careful
/// that the sum of threads across all pools doesn't cause you to be highly
/// over-threaded. An example of when this might be useful is if you want
/// one pool of 4 threads to handle I/O without interference from a separate
/// pool of 4 (other) threads handling computation.
///
/// Submitting an asynchronous task to the queue follows the following
/// pattern:
///
///     /* func that takes a thread ID followed possibly by more args */
///     result_t my_func (int thread_id, Arg1 arg1, ...) { }
///     pool->push (my_func, arg1, ...);
///
/// If you just want to "fire and forget", then:
///
///     pool->push (func, ...args...);
///
/// But if you need a result, or simply need to know when the task has
/// completed, note that the push() method will return a future<result_t>
/// that you can check, like this:
///
///     std::future<result_t> f = pool->push (my_task);
///
/// And then you can
///
///     find out if it's done:              if (f.valid()) ...
///     wait for it to get done:            f.wait();
///     get result (waiting if necessary):  result_t r = f.get();
///
/// A common idiom is to fire a bunch of sub-tasks at the queue, and then
/// wait for them to all complete. We provide a helper class, task_set,
/// to make this easy:
///
///     task_set tasks (pool);
///     for (int i = 0; i < n_subtasks; ++i)
///         tasks.push (pool->push (myfunc));
///     tasks.wait ();
///
/// Note that the tasks.wait() is optional -- it will be called
/// automatically when the task_set exits its scope.
///
/// The task function's first argument, the thread_id, is the thread number
/// for the pool, or -1 if it's being executed by a non-pool thread (this
/// can happen in cases where the whole pool is occupied and the calling
/// thread contributes to running the work load).
///
/// Thread pool. Have fun, be safe.
///
class OIIO_UTIL_API thread_pool {
public:
    /// Initialize the pool.  This implicitly calls resize() to set the
    /// number of worker threads, defaulting to a number of workers that is
    /// one less than the number of hardware cores.
    thread_pool(int nthreads = -1);
    ~thread_pool();

    /// How many threads are in the pool?
    int size() const;

    /// Sets the number of worker threads in the pool. If the pool size is
    /// 0, any tasks added to the pool will be executed immediately by the
    /// calling thread. Requesting nthreads < 0 will cause it to resize to
    /// the number of hardware cores minus one (one less, to account for the
    /// fact that the calling thread will also contribute). BEWARE! Resizing
    /// the queue should not be done while jobs are running.
    void resize(int nthreads = -1);

    /// Return the number of currently idle threads in the queue. Zero
    /// means the queue is fully engaged.
    int idle() const;

    /// Run the user's function that accepts argument int - id of the
    /// running thread. The returned value is templatized std::future, where
    /// the user can get the result and rethrow any exceptions. If the queue
    /// has no worker threads, the task will be run immediately by the
    /// calling thread.
    template<typename F> auto push(F&& f) -> std::future<decltype(f(0))>
    {
        auto pck = std::make_shared<std::packaged_task<decltype(f(0))(int)>>(
            std::forward<F>(f));
        if (size() < 1) {
            (*pck)(-1);  // No worker threads, run it with the calling thread
        } else {
            auto _f = new std::function<void(int id)>(
                [pck](int id) { (*pck)(id); });
            push_queue_and_notify(_f);
        }
        return pck->get_future();
    }

    /// Run the user's function that accepts an arbitrary set of arguments
    /// (also passed). The returned value is templatized std::future, where
    /// the user can get the result and rethrow any exceptions. If the queue
    /// has no worker threads, the task will be run immediately by the
    /// calling thread.
    template<typename F, typename... Rest>
    auto push (F && f, Rest&&... rest) ->std::future<decltype(f(0, rest...))> {
        auto pck = std::make_shared<std::packaged_task<decltype(f(0, rest...))(int)>>(
            std::bind(std::forward<F>(f), std::placeholders::_1, std::forward<Rest>(rest)...)
        );
        if (size() < 1) {
            (*pck)(-1); // No worker threads, run it with the calling thread
        } else {
            auto _f = new std::function<void(int id)>([pck](int id) {
                (*pck)(id);
            });
            push_queue_and_notify (_f);
        }
        return pck->get_future();
    }

    /// If there are any tasks on the queue, pull one off and run it (on
    /// this calling thread) and return true. Otherwise (there are no
    /// pending jobs), return false immediately. This utility is what makes
    /// it possible for non-pool threads to also run tasks from the queue
    /// when they would ordinarily be idle. The thread id of the caller
    /// should be passed.
    bool run_one_task(std::thread::id id);

    /// Return true if the calling thread is part of the thread pool. This
    /// can be used to limit a pool thread from unadvisedly adding its own
    /// subtasks to clog up the pool.
    /// DEPRECATED(2.1) -- use is_worker() instead.
    bool this_thread_is_in_pool() const;

    /// Register a thread (not already in the thread pool itself) as working
    /// on tasks in the pool. This is used to avoid recursion.
    void register_worker(std::thread::id id);
    /// De-register a thread, saying it is no longer in the process of
    /// taking work from the thread pool.
    void deregister_worker(std::thread::id id);
    /// Is the thread in the pool or currently engaged in taking tasks from
    /// the pool?
    bool is_worker(std::thread::id id) const;
    bool is_worker() const { return is_worker(std::this_thread::get_id()); }
    // Non-const versions: DEPRECATED(2.1)
    bool is_worker(std::thread::id id);

    /// How many jobs are waiting to run?  (Use with caution! Can be out of
    /// date by the time you look at it.)
    size_t jobs_in_queue() const;

    /// Is the pool very busy? Meaning that there are significantly more
    /// tasks in the queue waiting to run than there are threads in the
    /// pool. It may be wise for a caller to check this before submitting
    /// tasks -- if the queue is very busy, it's probably more expedient to
    /// execute the code directly rather than add it to an oversubscribed
    /// queue.
    bool very_busy() const;

private:
    // Disallow copy construction and assignment
    thread_pool(const thread_pool&) = delete;
    thread_pool(thread_pool&&) = delete;
    thread_pool& operator=(const thread_pool&) = delete;
    thread_pool& operator=(thread_pool&&) = delete;

    // PIMPL pattern hides all the guts far away from the public API
    class Impl;
    std::unique_ptr<Impl> m_impl;

    // Utility function that helps us hide the implementation
    void push_queue_and_notify(std::function<void(int id)>* f);
};



/// Return a reference to the "default" shared thread pool. In almost all
<<<<<<< HEAD
/// ordinary circumstances, you should use this exclusively to get a single
/// shared thread pool, since creating multiple thread pools could result in
/// hilariously over-threading your application. Note that this call may
/// (safely, and only once) trigger creation of the thread pool and its
/// worker threads if it has not yet been created.
OIIO_API thread_pool* default_thread_pool ();
=======
/// ordinary circumstances, you should use this exclusively to get a
/// single shared thread pool, since creating multiple thread pools
/// could result in hilariously over-threading your application.
OIIO_UTIL_API thread_pool* default_thread_pool ();
>>>>>>> 407e14ec

/// If a thread pool has been created, this call will safely terminate its
/// worker threads. This should presumably be called by an appication
/// immediately before it exists, when it is confident the thread pool will
/// no longer be needed.
OIIO_API void default_thread_pool_shutdown();



/// task_set is a group of future<void>'s from a thread_queue that you can
/// add to, and when you either call wait() or just leave the task_set's
/// scope, it will wait for all the tasks in the set to be done before
/// proceeding.
///
/// A typical idiom for using this is:
///
///    void myfunc (int id) { ... do something ... }
///
///    thread_pool* pool (default_thread_pool());
///    {
///        task_set tasks (pool);
///        // Launch a bunch of tasks into the thread pool
///        for (int i = 0; i < ntasks; ++i)
///            tasks.push (pool->push (myfunc));
///        // The following brace, by ending the scope of 'tasks', will
///        // wait for all those queue tasks to finish.
///    }
///
class OIIO_UTIL_API task_set {
public:
    task_set(thread_pool* pool = nullptr)
        : m_pool(pool ? pool : default_thread_pool())
        , m_submitter_thread(std::this_thread::get_id())
    {
    }
    ~task_set() { wait(); }

    task_set(const task_set&) = delete;
    const task_set& operator=(const task_set&) = delete;

    // Return the thread id of the thread that set up this task_set and
    // submitted its tasks to the thread pool.
    std::thread::id submitter() const { return m_submitter_thread; }

    // Save a future (presumably returned by a threadpool::push() as part
    // of this task set.
    void push(std::future<void>&& f)
    {
        OIIO_DASSERT(
            std::this_thread::get_id() == submitter()
            && "All tasks in a tast_set should be added by the same thread");
        m_futures.emplace_back(std::move(f));
    }

    // Wait for the given taskindex (0..n-1, where n is the number of tasks
    // submitted as part of this task_set). If block == true, fully block
    // while waiting for that task to finish. If block is false, then busy
    // wait, and opportunistically run queue tasks yourself while you are
    // waiting for the task to finish.
    void wait_for_task(size_t taskindex, bool block = false);

    // Wait for all tasks in the set to finish. If block == true, fully
    // block while waiting for the pool threads to all finish. If block is
    // false, then busy wait, and opportunistically run queue tasks yourself
    // while you are waiting for other tasks to finish.
    void wait(bool block = false);

    // Debugging sanity check, called after wait(), to ensure that all the
    // tasks were completed.
    void check_done()
    {
        const std::chrono::milliseconds wait_time(0);
        for (auto&& f : m_futures)
            OIIO_ASSERT(f.wait_for(wait_time) == std::future_status::ready);
    }

private:
    thread_pool* m_pool;
    std::thread::id m_submitter_thread;
    std::vector<std::future<void>> m_futures;
};


OIIO_NAMESPACE_END<|MERGE_RESOLUTION|>--- conflicted
+++ resolved
@@ -770,19 +770,12 @@
 
 
 /// Return a reference to the "default" shared thread pool. In almost all
-<<<<<<< HEAD
 /// ordinary circumstances, you should use this exclusively to get a single
 /// shared thread pool, since creating multiple thread pools could result in
 /// hilariously over-threading your application. Note that this call may
 /// (safely, and only once) trigger creation of the thread pool and its
 /// worker threads if it has not yet been created.
-OIIO_API thread_pool* default_thread_pool ();
-=======
-/// ordinary circumstances, you should use this exclusively to get a
-/// single shared thread pool, since creating multiple thread pools
-/// could result in hilariously over-threading your application.
 OIIO_UTIL_API thread_pool* default_thread_pool ();
->>>>>>> 407e14ec
 
 /// If a thread pool has been created, this call will safely terminate its
 /// worker threads. This should presumably be called by an appication
