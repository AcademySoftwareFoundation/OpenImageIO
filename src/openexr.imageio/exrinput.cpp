/*
  Copyright 2008 Larry Gritz and the other authors and contributors.
  All Rights Reserved.

  Redistribution and use in source and binary forms, with or without
  modification, are permitted provided that the following conditions are
  met:
  * Redistributions of source code must retain the above copyright
    notice, this list of conditions and the following disclaimer.
  * Redistributions in binary form must reproduce the above copyright
    notice, this list of conditions and the following disclaimer in the
    documentation and/or other materials provided with the distribution.
  * Neither the name of the software's owners nor the names of its
    contributors may be used to endorse or promote products derived from
    this software without specific prior written permission.
  THIS SOFTWARE IS PROVIDED BY THE COPYRIGHT HOLDERS AND CONTRIBUTORS
  "AS IS" AND ANY EXPRESS OR IMPLIED WARRANTIES, INCLUDING, BUT NOT
  LIMITED TO, THE IMPLIED WARRANTIES OF MERCHANTABILITY AND FITNESS FOR
  A PARTICULAR PURPOSE ARE DISCLAIMED. IN NO EVENT SHALL THE COPYRIGHT
  OWNER OR CONTRIBUTORS BE LIABLE FOR ANY DIRECT, INDIRECT, INCIDENTAL,
  SPECIAL, EXEMPLARY, OR CONSEQUENTIAL DAMAGES (INCLUDING, BUT NOT
  LIMITED TO, PROCUREMENT OF SUBSTITUTE GOODS OR SERVICES; LOSS OF USE,
  DATA, OR PROFITS; OR BUSINESS INTERRUPTION) HOWEVER CAUSED AND ON ANY
  THEORY OF LIABILITY, WHETHER IN CONTRACT, STRICT LIABILITY, OR TORT
  (INCLUDING NEGLIGENCE OR OTHERWISE) ARISING IN ANY WAY OUT OF THE USE
  OF THIS SOFTWARE, EVEN IF ADVISED OF THE POSSIBILITY OF SUCH DAMAGE.

  (This is the Modified BSD License)
*/

#include <cstdio>
#include <cstdlib>
#include <cmath>
#include <errno.h>
#include <fstream>
#include <map>
#include <numeric>

#include <OpenEXR/ImfTestFile.h>
#include <OpenEXR/ImfInputFile.h>
#include <OpenEXR/ImfTiledInputFile.h>
#include <OpenEXR/ImfChannelList.h>
#include <OpenEXR/ImfEnvmap.h>

// The way that OpenEXR uses dynamic casting for attributes requires 
// temporarily suspending "hidden" symbol visibility mode.
#ifdef __GNUC__
#pragma GCC visibility push(default)
#endif
#include <OpenEXR/ImfIntAttribute.h>
#include <OpenEXR/ImfFloatAttribute.h>
#include <OpenEXR/ImfMatrixAttribute.h>
#include <OpenEXR/ImfVecAttribute.h>
#include <OpenEXR/ImfBoxAttribute.h>
#include <OpenEXR/ImfStringAttribute.h>
#include <OpenEXR/ImfTimeCodeAttribute.h>
#include <OpenEXR/ImfKeyCodeAttribute.h>
#include <OpenEXR/ImfEnvmapAttribute.h>
#include <OpenEXR/ImfCompressionAttribute.h>
#include <OpenEXR/IexBaseExc.h>
#include <OpenEXR/IexThrowErrnoExc.h>
#ifdef USE_OPENEXR_VERSION2
#include <OpenEXR/ImfStringVectorAttribute.h>
#include <OpenEXR/ImfPartType.h>
#include <OpenEXR/ImfMultiPartInputFile.h>
#include <OpenEXR/ImfInputPart.h>
#include <OpenEXR/ImfTiledInputPart.h>
#include <OpenEXR/ImfDeepScanLineInputPart.h>
#include <OpenEXR/ImfDeepTiledInputPart.h>
#include <OpenEXR/ImfDeepFrameBuffer.h>
#include <OpenEXR/ImfDoubleAttribute.h>
#endif

#ifdef __GNUC__
#pragma GCC visibility pop
#endif

#include <OpenEXR/ImfCRgbaFile.h>

#include "OpenImageIO/dassert.h"
#include "OpenImageIO/imageio.h"
#include "OpenImageIO/thread.h"
#include "OpenImageIO/strutil.h"
#include "OpenImageIO/fmath.h"
#include "OpenImageIO/filesystem.h"
#include "OpenImageIO/imagebufalgo_util.h"
#include "OpenImageIO/deepdata.h"

#include <boost/scoped_array.hpp>
#include <boost/scoped_ptr.hpp>

OIIO_PLUGIN_NAMESPACE_BEGIN


// Custom file input stream, copying code from the class StdIFStream in OpenEXR,
// which would have been used if we just provided a filename. The difference is
// that this can handle UTF-8 file paths on all platforms.
class OpenEXRInputStream : public Imf::IStream
{
public:
    OpenEXRInputStream (const char *filename) : Imf::IStream (filename) {
        // The reason we have this class is for this line, so that we
        // can correctly handle UTF-8 file paths on Windows
        {
            std::istream* ifsraw;
            Filesystem::open (&ifsraw, filename, std::ios_base::binary);
            if (ifsraw) {
                ifs.reset(ifsraw);
            }
        }
<<<<<<< HEAD
        if (!ifs)
            Iex::throwErrnoExc ();
=======
>>>>>>> ceaad587
    }
    virtual bool read (char c[], int n) {
        if (!ifs)
            return false;
        errno = 0;
        ifs->read (c, n);
        return check_error ();
    }
    virtual Imath::Int64 tellg () {
        return ifs ? std::streamoff (ifs->tellg ()) : 0;
    }
    virtual void seekg (Imath::Int64 pos) {
        if (!ifs) {
<<<<<<< HEAD
            Iex::throwErrnoExc ();
=======
            return;
>>>>>>> ceaad587
        }
        ifs->seekg (pos);
        check_error ();
    }
    virtual void clear () {
        if (ifs) {
            ifs->clear ();
        }
    }

    bool check_error () const {
        if (!ifs) {
            return false;
        }
        return true;
    }
<<<<<<< HEAD
=======

private:
>>>>>>> ceaad587
    boost::scoped_ptr<std::istream> ifs;
};



class OpenEXRInput : public ImageInput {
public:
    OpenEXRInput ();
    virtual ~OpenEXRInput () { close(); }
    virtual const char * format_name (void) const { return "openexr"; }
    virtual int supports (string_view feature) const {
        return (feature == "arbitrary_metadata"
             || feature == "exif"   // Because of arbitrary_metadata
             || feature == "iptc"); // Because of arbitrary_metadata
    }
    virtual bool valid_file (const std::string &filename) const;
    virtual bool open (const std::string &name, ImageSpec &newspec);
    virtual bool close ();
    virtual int current_subimage (void) const { return m_subimage; }
    virtual int current_miplevel (void) const { return m_miplevel; }
    virtual bool seek_subimage (int subimage, int miplevel, ImageSpec &newspec);
    virtual bool read_native_scanline (int y, int z, void *data);
    virtual bool read_native_scanlines (int ybegin, int yend, int z, void *data);
    virtual bool read_native_scanlines (int ybegin, int yend, int z,
                                        int chbegin, int chend, void *data);
    virtual bool read_native_tile (int x, int y, int z, void *data);
    virtual bool read_native_tiles (int xbegin, int xend, int ybegin, int yend,
                                    int zbegin, int zend, void *data);
    virtual bool read_native_tiles (int xbegin, int xend, int ybegin, int yend,
                                    int zbegin, int zend,
                                    int chbegin, int chend, void *data);
    virtual bool read_native_deep_scanlines (int ybegin, int yend, int z,
                                             int chbegin, int chend,
                                             DeepData &deepdata);
    virtual bool read_native_deep_tiles (int xbegin, int xend,
                                         int ybegin, int yend,
                                         int zbegin, int zend,
                                         int chbegin, int chend,
                                         DeepData &deepdata);

private:
    struct PartInfo {
        bool initialized;
        ImageSpec spec;
        int topwidth;                     ///< Width of top mip level
        int topheight;                    ///< Height of top mip level
        int levelmode;                    ///< The level mode
        int roundingmode;                 ///< Rounding mode
        bool cubeface;                    ///< It's a cubeface environment map
        int nmiplevels;                   ///< How many MIP levels are there?
        Imath::Box2i top_datawindow;
        Imath::Box2i top_displaywindow;
        std::vector<Imf::PixelType> pixeltype; ///< Imf pixel type for each chan
        std::vector<int> chanbytes;       ///< Size (in bytes) of each channel

        PartInfo () : initialized(false) { }
        ~PartInfo () { }
        void parse_header (const Imf::Header *header);
        void query_channels (const Imf::Header *header);
    };

    std::vector<PartInfo> m_parts;        ///< Image parts
    OpenEXRInputStream *m_input_stream;   ///< Stream for input file
#ifdef USE_OPENEXR_VERSION2
    Imf::MultiPartInputFile *m_input_multipart;   ///< Multipart input
    Imf::InputPart *m_scanline_input_part;
    Imf::TiledInputPart *m_tiled_input_part;
    Imf::DeepScanLineInputPart *m_deep_scanline_input_part;
    Imf::DeepTiledInputPart *m_deep_tiled_input_part;
#else
    char *m_input_multipart;   ///< Multipart input
    char *m_scanline_input_part;
    char *m_tiled_input_part;
    char *m_deep_scanline_input_part;
    char *m_deep_tiled_input_part;
#endif
    Imf::InputFile *m_input_scanline;     ///< Input for scanline files
    Imf::TiledInputFile *m_input_tiled;   ///< Input for tiled files
    int m_subimage;                       ///< What subimage are we looking at?
    int m_nsubimages;                     ///< How many subimages are there?
    int m_miplevel;                       ///< What MIP level are we looking at?

    void init () {
        m_input_stream = NULL;
        m_input_multipart = NULL;
        m_scanline_input_part = NULL;
        m_tiled_input_part = NULL;
        m_deep_scanline_input_part = NULL;
        m_deep_tiled_input_part = NULL;
        m_input_scanline = NULL;
        m_input_tiled = NULL;
        m_subimage = -1;
        m_miplevel = -1;
    }
};



// Obligatory material to make this a recognizeable imageio plugin:
OIIO_PLUGIN_EXPORTS_BEGIN

OIIO_EXPORT ImageInput *
openexr_input_imageio_create ()
{
    return new OpenEXRInput;
}

// OIIO_EXPORT int openexr_imageio_version = OIIO_PLUGIN_VERSION; // it's in exroutput.cpp

OIIO_EXPORT const char * openexr_input_extensions[] = {
    "exr", "sxr", "mxr", NULL
};

OIIO_PLUGIN_EXPORTS_END



class StringMap {
    typedef std::map<std::string, std::string> map_t;
public:
    StringMap (void) { init(); }

    const std::string & operator[] (const std::string &s) const {
        map_t::const_iterator i;
        i = m_map.find (s);
        return i == m_map.end() ? s : i->second;
    }
private:
    map_t m_map;

    void init (void) {
        // Ones whose name we change to our convention
        m_map["cameraTransform"] = "worldtocamera";
        m_map["worldToCamera"] = "worldtocamera";
        m_map["worldToNDC"] = "worldtoscreen";
        m_map["capDate"] = "DateTime";
        m_map["comments"] = "ImageDescription";
        m_map["owner"] = "Copyright";
        m_map["pixelAspectRatio"] = "PixelAspectRatio";
        m_map["xDensity"] = "XResolution";
        m_map["expTime"] = "ExposureTime";
        // Ones we don't rename -- OpenEXR convention matches ours
        m_map["wrapmodes"] = "wrapmodes";
        m_map["aperture"] = "FNumber";
        // Ones to prefix with openexr:
        m_map["version"] = "openexr:version";
        m_map["chunkCount"] = "openexr:chunkCount";
        m_map["maxSamplesPerPixel"] = "openexr:maxSamplesPerPixel";
        m_map["dwaCompressionLevel"] = "openexr:dwaCompressionLevel";
        // Ones to skip because we handle specially
        m_map["channels"] = "";
        m_map["compression"] = "";
        m_map["dataWindow"] = "";
        m_map["displayWindow"] = "";
        m_map["envmap"] = "";
        m_map["tiledesc"] = "";
        m_map["tiles"] = "";
        m_map["openexr:lineOrder"] = "";
        m_map["type"] = "";
        // Ones to skip because we consider them irrelevant

//        m_map[""] = "";
        // FIXME: Things to consider in the future:
        // preview
        // screenWindowCenter
        // chromaticities whiteLuminance adoptedNeutral
        // renderingTransform, lookModTransform
        // utcOffset
        // longitude latitude altitude
        // focus isoSpeed
        // keyCode timeCode framesPerSecond
    }
};

static StringMap exr_tag_to_oiio_std;


namespace pvt {

void set_exr_threads ()
{
    static int exr_threads = 0;  // lives in exrinput.cpp
    static spin_mutex exr_threads_mutex;  

    int oiio_threads = 1;
    OIIO::getattribute ("exr_threads", oiio_threads);

    spin_lock lock (exr_threads_mutex);
    if (exr_threads != oiio_threads) {
        exr_threads = oiio_threads;
        Imf::setGlobalThreadCount (exr_threads);
    }
}

} // namespace pvt



OpenEXRInput::OpenEXRInput ()
{
    init ();
}



bool
OpenEXRInput::valid_file (const std::string &filename) const
{
	OpenEXRInputStream temp_stream (filename.c_str());
	if (!temp_stream.check_error())
	{
		return false;
	}

    return Imf::isOpenExrFile (temp_stream);
}



bool
OpenEXRInput::open (const std::string &name, ImageSpec &newspec)
{
    bool tiled;

    pvt::set_exr_threads ();

    m_spec = ImageSpec(); // Clear everything with default constructor
    
    try {
        m_input_stream = new OpenEXRInputStream (name.c_str());
		if (m_input_stream == NULL || !m_input_stream->check_error()) {
			error ("Cannot open file \"%s\"", name.c_str());
			return false;
		}
		if (! Imf::isOpenExrFile (*m_input_stream, tiled)) {
			error ("\"%s\" is not an OpenEXR file", name.c_str());
			return false;
		}
    } catch (const std::exception &e) {
        m_input_stream = NULL;
        error ("OpenEXR exception: %s", e.what());
        return false;
    } catch (...) {   // catch-all for edge cases or compiler bugs
        m_input_stream = NULL;
        error ("OpenEXR exception: unknown");
        return false;
    }

#ifdef USE_OPENEXR_VERSION2
    try {
        m_input_multipart = new Imf::MultiPartInputFile (*m_input_stream);
    } catch (const std::exception &e) {
        delete m_input_stream;
        m_input_stream = NULL;
        error ("OpenEXR exception: %s", e.what());
        return false;
    } catch (...) {   // catch-all for edge cases or compiler bugs
        m_input_stream = NULL;
        error ("OpenEXR exception: unknown");
        return false;
    }

    m_nsubimages = m_input_multipart->parts();

#else
    try {
        if (tiled) {
            m_input_tiled = new Imf::TiledInputFile (*m_input_stream);
        } else {
            m_input_scanline = new Imf::InputFile (*m_input_stream);
        }
    } catch (const std::exception &e) {
        delete m_input_stream;
        m_input_stream = NULL;
        error ("OpenEXR exception: %s", e.what());
        return false;
    } catch (...) {   // catch-all for edge cases or compiler bugs
        m_input_stream = NULL;
        error ("OpenEXR exception: unknown");
        return false;
    }

    if (! m_input_scanline && ! m_input_tiled) {
        error ("Unknown error opening EXR file");
        return false;
    }

    m_nsubimages = 1;  // OpenEXR 1.x did not have multipart
#endif

    m_parts.resize (m_nsubimages);
    m_subimage = -1;
    m_miplevel = -1;
    bool ok = seek_subimage (0, 0, newspec);
    if (! ok)
        close ();
    return ok;
}



// Count number of MIPmap levels
inline int
numlevels (int width, int roundingmode)
{
    int nlevels = 1;
    for (  ;  width > 1;  ++nlevels) {
        if (roundingmode == Imf::ROUND_DOWN)
            width = width / 2;
        else
            width = (width + 1) / 2;
    }
    return nlevels;
}



void
OpenEXRInput::PartInfo::parse_header (const Imf::Header *header)
{
    if (initialized)
        return;

    ASSERT (header);
    spec = ImageSpec();

    top_datawindow = header->dataWindow();
    top_displaywindow = header->displayWindow();
    spec.x = top_datawindow.min.x;
    spec.y = top_datawindow.min.y;
    spec.z = 0;
    spec.width  = top_datawindow.max.x - top_datawindow.min.x + 1;
    spec.height = top_datawindow.max.y - top_datawindow.min.y + 1;
    spec.depth = 1;
    topwidth = spec.width;      // Save top-level mipmap dimensions
    topheight = spec.height;
    spec.full_x = top_displaywindow.min.x;
    spec.full_y = top_displaywindow.min.y;
    spec.full_z = 0;
    spec.full_width  = top_displaywindow.max.x - top_displaywindow.min.x + 1;
    spec.full_height = top_displaywindow.max.y - top_displaywindow.min.y + 1;
    spec.full_depth = 1;
    spec.tile_depth = 1;

    if (header->hasTileDescription()) {
        const Imf::TileDescription &td (header->tileDescription());
        spec.tile_width = td.xSize;
        spec.tile_height = td.ySize;
        levelmode = td.mode;
        roundingmode = td.roundingMode;
        if (levelmode == Imf::MIPMAP_LEVELS)
            nmiplevels = numlevels (std::max(topwidth,topheight), roundingmode);
        else if (levelmode == Imf::RIPMAP_LEVELS)
            nmiplevels = numlevels (std::max(topwidth,topheight), roundingmode);
        else
            nmiplevels = 1;
    } else {
        spec.tile_width = 0;
        spec.tile_height = 0;
        levelmode = Imf::ONE_LEVEL;
        nmiplevels = 1;
    }
    query_channels (header);   // also sets format

#ifdef USE_OPENEXR_VERSION2
    spec.deep = Strutil::istarts_with (header->type(), "deep");
#endif

    // Unless otherwise specified, exr files are assumed to be linear.
    spec.attribute ("oiio:ColorSpace", "Linear");

    if (levelmode != Imf::ONE_LEVEL)
        spec.attribute ("openexr:roundingmode", roundingmode);

    const Imf::EnvmapAttribute *envmap;
    envmap = header->findTypedAttribute<Imf::EnvmapAttribute>("envmap");
    if (envmap) {
        cubeface = (envmap->value() == Imf::ENVMAP_CUBE);
        spec.attribute ("textureformat", cubeface ? "CubeFace Environment" : "LatLong Environment");
        // OpenEXR conventions for env maps
        if (! cubeface)
            spec.attribute ("oiio:updirection", "y");
        spec.attribute ("oiio:sampleborder", 1);
        // FIXME - detect CubeFace Shadow?
    } else {
        cubeface = false;
        if (spec.tile_width && levelmode == Imf::MIPMAP_LEVELS)
            spec.attribute ("textureformat", "Plain Texture");
        // FIXME - detect Shadow
    }

    const Imf::CompressionAttribute *compressattr;
    compressattr = header->findTypedAttribute<Imf::CompressionAttribute>("compression");
    if (compressattr) {
        const char *comp = NULL;
        switch (compressattr->value()) {
        case Imf::NO_COMPRESSION    : comp = "none"; break;
        case Imf::RLE_COMPRESSION   : comp = "rle"; break;
        case Imf::ZIPS_COMPRESSION  : comp = "zips"; break;
        case Imf::ZIP_COMPRESSION   : comp = "zip"; break;
        case Imf::PIZ_COMPRESSION   : comp = "piz"; break;
        case Imf::PXR24_COMPRESSION : comp = "pxr24"; break;
#ifdef IMF_B44_COMPRESSION
            // The enum Imf::B44_COMPRESSION is not defined in older versions
            // of OpenEXR, and there are no explicit version numbers in the
            // headers.  BUT this other related #define is present only in
            // the newer version.
        case Imf::B44_COMPRESSION   : comp = "b44"; break;
        case Imf::B44A_COMPRESSION  : comp = "b44a"; break;
#endif
#if defined(OPENEXR_VERSION_MAJOR) && \
    (OPENEXR_VERSION_MAJOR*10000+OPENEXR_VERSION_MINOR*100+OPENEXR_VERSION_PATCH) >= 20200
        case Imf::DWAA_COMPRESSION  : comp = "dwaa"; break;
        case Imf::DWAB_COMPRESSION  : comp = "dwab"; break;
#endif
        default:
            break;
        }
        if (comp)
            spec.attribute ("compression", comp);
    }

    for (Imf::Header::ConstIterator hit = header->begin();
             hit != header->end();  ++hit) {
        const Imf::IntAttribute *iattr;
        const Imf::FloatAttribute *fattr;
        const Imf::StringAttribute *sattr;
        const Imf::M33fAttribute *m33fattr;
        const Imf::M44fAttribute *m44fattr;
        const Imf::V3fAttribute *v3fattr;
        const Imf::V3iAttribute *v3iattr;
        const Imf::V2fAttribute *v2fattr;
        const Imf::V2iAttribute *v2iattr;
        const Imf::Box2iAttribute *b2iattr;
        const Imf::Box2fAttribute *b2fattr;
        const Imf::TimeCodeAttribute *tattr;
        const Imf::KeyCodeAttribute *kcattr;
#ifdef USE_OPENEXR_VERSION2
        const Imf::StringVectorAttribute *svattr;
        const Imf::DoubleAttribute *dattr;
        const Imf::V2dAttribute *v2dattr;
        const Imf::V3dAttribute *v3dattr;
        const Imf::M33dAttribute *m33dattr;
        const Imf::M44dAttribute *m44dattr;
#endif
        const char *name = hit.name();
        std::string oname = exr_tag_to_oiio_std[name];
        if (oname.empty())   // Empty string means skip this attrib
            continue;
//        if (oname == name)
//            oname = std::string(format_name()) + "_" + oname;
        const Imf::Attribute &attrib = hit.attribute();
        std::string type = attrib.typeName();
        if (type == "string" &&
            (sattr = header->findTypedAttribute<Imf::StringAttribute> (name)))
            spec.attribute (oname, sattr->value().c_str());
        else if (type == "int" &&
            (iattr = header->findTypedAttribute<Imf::IntAttribute> (name)))
            spec.attribute (oname, iattr->value());
        else if (type == "float" &&
            (fattr = header->findTypedAttribute<Imf::FloatAttribute> (name)))
            spec.attribute (oname, fattr->value());
        else if (type == "m33f" &&
            (m33fattr = header->findTypedAttribute<Imf::M33fAttribute> (name)))
            spec.attribute (oname, TypeDesc::TypeMatrix33, &(m33fattr->value()));
        else if (type == "m44f" &&
            (m44fattr = header->findTypedAttribute<Imf::M44fAttribute> (name)))
            spec.attribute (oname, TypeDesc::TypeMatrix44, &(m44fattr->value()));
        else if (type == "v3f" &&
                 (v3fattr = header->findTypedAttribute<Imf::V3fAttribute> (name)))
            spec.attribute (oname, TypeDesc::TypeVector, &(v3fattr->value()));
        else if (type == "v3i" &&
                 (v3iattr = header->findTypedAttribute<Imf::V3iAttribute> (name))) {
            TypeDesc v3 (TypeDesc::INT, TypeDesc::VEC3, TypeDesc::VECTOR);
            spec.attribute (oname, v3, &(v3iattr->value()));
        }
        else if (type == "v2f" &&
                 (v2fattr = header->findTypedAttribute<Imf::V2fAttribute> (name))) {
            TypeDesc v2 (TypeDesc::FLOAT,TypeDesc::VEC2);
            spec.attribute (oname, v2, &(v2fattr->value()));
        }
        else if (type == "v2i" &&
                 (v2iattr = header->findTypedAttribute<Imf::V2iAttribute> (name))) {
            TypeDesc v2 (TypeDesc::INT,TypeDesc::VEC2);
            spec.attribute (oname, v2, &(v2iattr->value()));
        }
#ifdef USE_OPENEXR_VERSION2
        else if (type == "stringvector" &&
            (svattr = header->findTypedAttribute<Imf::StringVectorAttribute> (name))) {
            std::vector<std::string> strvec = svattr->value();
            std::vector<ustring> ustrvec (strvec.size());
            for (size_t i = 0, e = strvec.size();  i < e;  ++i)
                ustrvec[i] = strvec[i];
            TypeDesc sv (TypeDesc::STRING, ustrvec.size());
            spec.attribute(oname, sv, &ustrvec[0]);
        }
        else if (type == "double" &&
            (dattr = header->findTypedAttribute<Imf::DoubleAttribute> (name))) {
            TypeDesc d (TypeDesc::DOUBLE);
            spec.attribute (oname, d, &(dattr->value()));
        }
        else if (type == "v2d" &&
                 (v2dattr = header->findTypedAttribute<Imf::V2dAttribute> (name))) {
            TypeDesc v2 (TypeDesc::DOUBLE,TypeDesc::VEC2);
            spec.attribute (oname, v2, &(v2dattr->value()));
        }
        else if (type == "v3d" &&
                 (v3dattr = header->findTypedAttribute<Imf::V3dAttribute> (name))) {
            TypeDesc v3 (TypeDesc::DOUBLE,TypeDesc::VEC3, TypeDesc::VECTOR);
            spec.attribute (oname, v3, &(v3dattr->value()));
        }
        else if (type == "m33d" &&
            (m33dattr = header->findTypedAttribute<Imf::M33dAttribute> (name))) {
            TypeDesc m33 (TypeDesc::DOUBLE, TypeDesc::MATRIX33);
            spec.attribute (oname, m33, &(m33dattr->value()));
        }
        else if (type == "m44d" &&
            (m44dattr = header->findTypedAttribute<Imf::M44dAttribute> (name))) {
            TypeDesc m44 (TypeDesc::DOUBLE, TypeDesc::MATRIX44);
            spec.attribute (oname, m44, &(m44dattr->value()));
        }
#endif
        else if (type == "box2i" &&
                 (b2iattr = header->findTypedAttribute<Imf::Box2iAttribute> (name))) {
            TypeDesc bx (TypeDesc::INT, TypeDesc::VEC2, 2);
            spec.attribute (oname, bx, &b2iattr->value());
        }
        else if (type == "box2f" &&
                 (b2fattr = header->findTypedAttribute<Imf::Box2fAttribute> (name))) {
            TypeDesc bx (TypeDesc::FLOAT, TypeDesc::VEC2, 2);
            spec.attribute (oname, bx, &b2fattr->value());
        }
        else if (type == "timecode" &&
                 (tattr = header->findTypedAttribute<Imf::TimeCodeAttribute> (name))) {
            unsigned int timecode[2];
            timecode[0] = tattr->value().timeAndFlags(Imf::TimeCode::TV60_PACKING); //TV60 returns unchanged _time
            timecode[1] = tattr->value().userData();

            // Elevate "timeCode" to smpte:TimeCode
            if (oname == "timeCode")
                oname = "smpte:TimeCode";
            spec.attribute(oname, TypeDesc::TypeTimeCode, timecode);
        }
        else if (type == "keycode" &&
                 (kcattr = header->findTypedAttribute<Imf::KeyCodeAttribute> (name))) {
            const Imf::KeyCode *k = &kcattr->value();
            unsigned int keycode[7];
            keycode[0] = k->filmMfcCode();
            keycode[1] = k->filmType();
            keycode[2] = k->prefix();
            keycode[3] = k->count();
            keycode[4] = k->perfOffset();
            keycode[5] = k->perfsPerFrame();
            keycode[6] = k->perfsPerCount();

            // Elevate "keyCode" to smpte:KeyCode
            if (oname == "keyCode")
                oname = "smpte:KeyCode";
            spec.attribute(oname, TypeDesc::TypeKeyCode, keycode);
        }
        else {
#if 0
            std::cerr << "  unknown attribute " << type << ' ' << name << "\n";
#endif
        }
    }

    float aspect = spec.get_float_attribute ("PixelAspectRatio", 0.0f);
    float xdensity = spec.get_float_attribute ("XResolution", 0.0f);
    if (xdensity) {
        // If XResolution is found, supply the YResolution and unit.
        spec.attribute ("YResolution", xdensity * (aspect ? aspect : 1.0f));
        spec.attribute ("ResolutionUnit", "in"); // EXR is always pixels/inch
    }

#ifdef USE_OPENEXR_VERSION2
    // EXR "name" also gets passed along as "oiio:subimagename".
    if (header->hasName())
        spec.attribute ("oiio:subimagename", header->name());
#endif

    initialized = true;
}



namespace {


static TypeDesc
TypeDesc_from_ImfPixelType (Imf::PixelType ptype)
{
    switch (ptype) {
    case Imf::UINT  : return TypeDesc::UINT;  break;
    case Imf::HALF  : return TypeDesc::HALF;  break;
    case Imf::FLOAT : return TypeDesc::FLOAT; break;
    default: ASSERT (0);
    }
}



// Used to hold channel information for sorting into canonical order
struct ChanNameHolder {
    string_view fullname;
    int exr_channel_number;  // channel index in the exr (sorted by name)
    string_view layer;
    string_view suffix;
    int special_index;
    Imf::PixelType exr_data_type;
    TypeDesc datatype;

    ChanNameHolder (string_view fullname, int n, Imf::PixelType exrtype)
        : fullname(fullname), exr_channel_number(n), exr_data_type(exrtype),
          datatype(TypeDesc_from_ImfPixelType(exrtype))
    {
        size_t dot = fullname.find_last_of ('.');
        if (dot == string_view::npos) {
            suffix = fullname;
        } else {
            layer = string_view (fullname.data(), dot+1);
            suffix = string_view (fullname.data()+dot+1, fullname.size()-dot-1);
        }
        static const char * special[] = {
            "R", "Red", "G", "Green", "B", "Blue", "real", "imag",
            "A", "Alpha", "RA", "RG", "RB", "Z", "Depth", "Zback", NULL
        };
        special_index = 10000;
        for (int i = 0; special[i]; ++i)
            if (Strutil::iequals (suffix, special[i])) {
                special_index = i;
                break;
            }
    }

    static bool compare_cnh (const ChanNameHolder &a, const ChanNameHolder &b)
    {
        if (a.layer < b.layer)
            return true;
        if (a.layer > b.layer)
            return false;
        // Within the same layer
        if (a.special_index < b.special_index)
            return true;
        if (a.special_index > b.special_index)
            return false;
        return a.suffix < b.suffix;
    }
};

} // anon namespace



void
OpenEXRInput::PartInfo::query_channels (const Imf::Header *header)
{
    ASSERT (! initialized);
    spec.nchannels = 0;
    const Imf::ChannelList &channels (header->channels());
    std::vector<std::string> channelnames;  // Order of channels in file
    std::vector<ChanNameHolder> cnh;
    int c = 0;
    for (Imf::ChannelList::ConstIterator ci = channels.begin();
         ci != channels.end();  ++c, ++ci) {
        cnh.push_back (ChanNameHolder (ci.name(), c, ci.channel().type));
        ++spec.nchannels;
    }
    std::sort (cnh.begin(), cnh.end(), ChanNameHolder::compare_cnh);
    // Now we should have cnh sorted into the order that we want to present
    // to the OIIO client.
    spec.format = TypeDesc::UNKNOWN;
    bool all_one_format = true;
    for (int c = 0; c < spec.nchannels; ++c) {
        spec.channelnames.push_back (cnh[c].fullname);
        spec.channelformats.push_back (cnh[c].datatype);
        spec.format = TypeDesc(ImageBufAlgo::type_merge (TypeDesc::BASETYPE(spec.format.basetype),
                                                         TypeDesc::BASETYPE(cnh[c].datatype.basetype)));
        pixeltype.push_back (cnh[c].exr_data_type);
        chanbytes.push_back (cnh[c].datatype.size());
        all_one_format &= (cnh[c].datatype == cnh[0].datatype);
        if (spec.alpha_channel < 0 && (Strutil::iequals (cnh[c].suffix, "A") ||
                                       Strutil::iequals (cnh[c].suffix, "Alpha")))
            spec.alpha_channel = c;
        if (spec.z_channel < 0 && (Strutil::iequals (cnh[c].suffix, "Z") ||
                                   Strutil::iequals (cnh[c].suffix, "Depth")))
            spec.z_channel = c;
    }
    ASSERT ((int)spec.channelnames.size() == spec.nchannels);
    ASSERT (spec.format != TypeDesc::UNKNOWN);
    if (all_one_format)
        spec.channelformats.clear();
}



bool
OpenEXRInput::seek_subimage (int subimage, int miplevel, ImageSpec &newspec)
{
    if (subimage < 0 || subimage >= m_nsubimages)   // out of range
        return false;

    if (subimage == m_subimage && miplevel == m_miplevel) {  // no change
        newspec = m_spec;
        return true;
    }

    PartInfo &part (m_parts[subimage]);
    if (! part.initialized) {
        const Imf::Header *header = NULL;
#ifdef USE_OPENEXR_VERSION2
        if (m_input_multipart)
            header = &(m_input_multipart->header(subimage));
#else
        if (m_input_tiled)
            header = &(m_input_tiled->header());
        if (m_input_scanline)
            header = &(m_input_scanline->header());
#endif
        part.parse_header (header);
        part.initialized = true;
    }

#ifdef USE_OPENEXR_VERSION2
    if (subimage != m_subimage) {
        delete m_scanline_input_part;  m_scanline_input_part = NULL;
        delete m_tiled_input_part;  m_tiled_input_part = NULL;
        delete m_deep_scanline_input_part;  m_deep_scanline_input_part = NULL;
        delete m_deep_tiled_input_part;  m_deep_tiled_input_part = NULL;
        try {
            if (part.spec.deep) {
                if (part.spec.tile_width)
                    m_deep_tiled_input_part = new Imf::DeepTiledInputPart (*m_input_multipart, subimage);
                else
                    m_deep_scanline_input_part = new Imf::DeepScanLineInputPart (*m_input_multipart, subimage);
            } else {
                if (part.spec.tile_width)
                    m_tiled_input_part = new Imf::TiledInputPart (*m_input_multipart, subimage);
                else
                    m_scanline_input_part = new Imf::InputPart (*m_input_multipart, subimage);
            }
        } catch (const std::exception &e) {
            error ("OpenEXR exception: %s", e.what());
            m_scanline_input_part = NULL;
            m_tiled_input_part = NULL;
            m_deep_scanline_input_part = NULL;
            m_deep_tiled_input_part = NULL;
            ASSERT(0);
            return false;
        } catch (...) {   // catch-all for edge cases or compiler bugs
            error ("OpenEXR exception: unknown");
            m_scanline_input_part = NULL;
            m_tiled_input_part = NULL;
            m_deep_scanline_input_part = NULL;
            m_deep_tiled_input_part = NULL;
            ASSERT(0);
            return false;
        }
    }
#endif

    m_subimage = subimage;

    if (miplevel < 0 || miplevel >= part.nmiplevels)   // out of range
        return false;

    m_miplevel = miplevel;
    m_spec = part.spec;

    if (miplevel == 0 && part.levelmode == Imf::ONE_LEVEL) {
        newspec = m_spec;
        return true;
    }

    // Compute the resolution of the requested mip level.
    int w = part.topwidth, h = part.topheight;
    if (part.levelmode == Imf::MIPMAP_LEVELS) {
        while (miplevel--) {
            if (part.roundingmode == Imf::ROUND_DOWN) {
                w = w / 2;
                h = h / 2;
            } else {
                w = (w + 1) / 2;
                h = (h + 1) / 2;
            }
            w = std::max (1, w);
            h = std::max (1, h);
        }
    } else if (part.levelmode == Imf::RIPMAP_LEVELS) {
        // FIXME
    } else {
        ASSERT(0);
    }

    m_spec.width = w;
    m_spec.height = h;
    // N.B. OpenEXR doesn't support data and display windows per MIPmap
    // level.  So always take from the top level.
    Imath::Box2i datawindow = part.top_datawindow;
    Imath::Box2i displaywindow = part.top_displaywindow;
    m_spec.x = datawindow.min.x;
    m_spec.y = datawindow.min.y;
    if (m_miplevel == 0) {
        m_spec.full_x = displaywindow.min.x;
        m_spec.full_y = displaywindow.min.y;
        m_spec.full_width = displaywindow.max.x - displaywindow.min.x + 1;
        m_spec.full_height = displaywindow.max.y - displaywindow.min.y + 1;
    } else {
        m_spec.full_x = m_spec.x;
        m_spec.full_y = m_spec.y;
        m_spec.full_width = m_spec.width;
        m_spec.full_height = m_spec.height;
    }
    if (part.cubeface) {
        m_spec.full_width = w;
        m_spec.full_height = w;
    }
    newspec = m_spec;

    return true;
}



bool
OpenEXRInput::close ()
{
    delete m_input_multipart;
    delete m_scanline_input_part;
    delete m_tiled_input_part;
    delete m_deep_scanline_input_part;
    delete m_deep_tiled_input_part;
    delete m_input_scanline;
    delete m_input_tiled;
    delete m_input_stream;
    init ();  // Reset to initial state
    return true;
}



bool
OpenEXRInput::read_native_scanline (int y, int z, void *data)
{
    return read_native_scanlines (y, y+1, z, 0, m_spec.nchannels, data);
}



bool
OpenEXRInput::read_native_scanlines (int ybegin, int yend, int z, void *data)
{
    return read_native_scanlines (ybegin, yend, z, 0, m_spec.nchannels, data);
}



bool
OpenEXRInput::read_native_scanlines (int ybegin, int yend, int z,
                                     int chbegin, int chend, void *data)
{
    chend = clamp (chend, chbegin+1, m_spec.nchannels);
//    std::cerr << "openexr rns " << ybegin << ' ' << yend << ", channels "
//              << chbegin << "-" << (chend-1) << "\n";
    if (m_input_scanline == NULL && m_scanline_input_part == NULL) {
        error ("called OpenEXRInput::read_native_scanlines without an open file");
        return false;
    }

    // Compute where OpenEXR needs to think the full buffers starts.
    // OpenImageIO requires that 'data' points to where the client wants
    // to put the pixels being read, but OpenEXR's frameBuffer.insert()
    // wants where the address of the "virtual framebuffer" for the
    // whole image.
    const PartInfo &part (m_parts[m_subimage]);
    size_t pixelbytes = m_spec.pixel_bytes (chbegin, chend, true);
    size_t scanlinebytes = (size_t)m_spec.width * pixelbytes;
    char *buf = (char *)data
              - m_spec.x * pixelbytes
              - ybegin * scanlinebytes;

    try {
        Imf::FrameBuffer frameBuffer;
        size_t chanoffset = 0;
        for (int c = chbegin;  c < chend;  ++c) {
            size_t chanbytes = m_spec.channelformat(c).size();
            frameBuffer.insert (m_spec.channelnames[c].c_str(),
                                Imf::Slice (part.pixeltype[c],
                                            buf + chanoffset,
                                            pixelbytes, scanlinebytes));
            chanoffset += chanbytes;
        }
        if (m_input_scanline) {
            m_input_scanline->setFrameBuffer (frameBuffer);
            m_input_scanline->readPixels (ybegin, yend-1);
#ifdef USE_OPENEXR_VERSION2
        } else if (m_scanline_input_part) {
            m_scanline_input_part->setFrameBuffer (frameBuffer);
            m_scanline_input_part->readPixels (ybegin, yend-1);
#endif
        } else {
            ASSERT (0);
        }
    } catch (const std::exception &e) {
        error ("Failed OpenEXR read: %s", e.what());
        return false;
    } catch (...) {   // catch-all for edge cases or compiler bugs
        error ("Failed OpenEXR read: unknown exception");
        return false;
    }
    return true;
}



bool
OpenEXRInput::read_native_tile (int x, int y, int z, void *data)
{
    return read_native_tiles (x, x+m_spec.tile_width, y, y+m_spec.tile_height,
                              z, z+m_spec.tile_depth,
                              0, m_spec.nchannels, data);
}



bool
OpenEXRInput::read_native_tiles (int xbegin, int xend, int ybegin, int yend,
                                 int zbegin, int zend, void *data)
{
    return read_native_tiles (xbegin, xend, ybegin, yend, zbegin, zend,
                              0, m_spec.nchannels, data);
}



bool
OpenEXRInput::read_native_tiles (int xbegin, int xend, int ybegin, int yend,
                                 int zbegin, int zend, 
                                 int chbegin, int chend, void *data)
{
    chend = clamp (chend, chbegin+1, m_spec.nchannels);
#if 0
    std::cerr << "openexr rnt " << xbegin << ' ' << xend << ' ' << ybegin 
              << ' ' << yend << ", chans " << chbegin
              << "-" << (chend-1) << "\n";
#endif
    if (! (m_input_tiled || m_tiled_input_part) ||
        ! m_spec.valid_tile_range (xbegin, xend, ybegin, yend, zbegin, zend)) {
        error ("called OpenEXRInput::read_native_tiles without an open file");
        return false;
    }

    // Compute where OpenEXR needs to think the full buffers starts.
    // OpenImageIO requires that 'data' points to where the client wants
    // to put the pixels being read, but OpenEXR's frameBuffer.insert()
    // wants where the address of the "virtual framebuffer" for the
    // whole image.
    const PartInfo &part (m_parts[m_subimage]);
    size_t pixelbytes = m_spec.pixel_bytes (chbegin, chend, true);
    int firstxtile = (xbegin-m_spec.x) / m_spec.tile_width;
    int firstytile = (ybegin-m_spec.y) / m_spec.tile_height;
    // clamp to the image edge
    xend = std::min (xend, m_spec.x+m_spec.width);
    yend = std::min (yend, m_spec.y+m_spec.height);
    zend = std::min (zend, m_spec.z+m_spec.depth);
    // figure out how many tiles we need
    int nxtiles = (xend - xbegin + m_spec.tile_width - 1) / m_spec.tile_width;
    int nytiles = (yend - ybegin + m_spec.tile_height - 1) / m_spec.tile_height;
    int whole_width = nxtiles * m_spec.tile_width;
    int whole_height = nytiles * m_spec.tile_height;
    
    boost::scoped_array<char> tmpbuf;
    void *origdata = data;
    if (whole_width != (xend-xbegin) || whole_height != (yend-ybegin)) {
        // Deal with the case of reading not a whole number of tiles --
        // OpenEXR will happily overwrite user memory in this case.
        tmpbuf.reset (new char [nxtiles * nytiles * m_spec.tile_bytes(true)]);
        data = &tmpbuf[0];
    }
    char *buf = (char *)data
              - xbegin * pixelbytes
              - ybegin * pixelbytes * m_spec.tile_width * nxtiles;

    try {
        Imf::FrameBuffer frameBuffer;
        size_t chanoffset = 0;
        for (int c = chbegin;  c < chend;  ++c) {
            size_t chanbytes = m_spec.channelformat(c).size();
            frameBuffer.insert (m_spec.channelnames[c].c_str(),
                                Imf::Slice (part.pixeltype[c],
                                            buf + chanoffset, pixelbytes,
                                            pixelbytes*m_spec.tile_width*nxtiles));
            chanoffset += chanbytes;
        }
        if (m_input_tiled) {
            m_input_tiled->setFrameBuffer (frameBuffer);
            m_input_tiled->readTiles (firstxtile, firstxtile+nxtiles-1,
                                      firstytile, firstytile+nytiles-1,
                                      m_miplevel, m_miplevel);
#ifdef USE_OPENEXR_VERSION2
        } else if (m_tiled_input_part) {
            m_tiled_input_part->setFrameBuffer (frameBuffer);
            m_tiled_input_part->readTiles (firstxtile, firstxtile+nxtiles-1,
                                           firstytile, firstytile+nytiles-1,
                                           m_miplevel, m_miplevel);
#endif
        } else {
            ASSERT (0);
        }
        if (data != origdata) {
            stride_t user_scanline_bytes = (xend-xbegin) * pixelbytes;
            stride_t scanline_stride = nxtiles*m_spec.tile_width*pixelbytes;
            for (int y = ybegin;  y < yend;  ++y)
                memcpy ((char *)origdata+(y-ybegin)*scanline_stride,
                        (char *)data+(y-ybegin)*scanline_stride,
                        user_scanline_bytes);
        }
    } catch (const std::exception &e) {
        error ("Failed OpenEXR read: %s", e.what());
        return false;
    } catch (...) {   // catch-all for edge cases or compiler bugs
        error ("Failed OpenEXR read: unknown exception");
        return false;
    }

    return true;
}



bool
OpenEXRInput::read_native_deep_scanlines (int ybegin, int yend, int z,
                                          int chbegin, int chend,
                                          DeepData &deepdata)
{
    if (m_deep_scanline_input_part == NULL) {
        error ("called OpenEXRInput::read_native_deep_scanlines without an open file");
        return false;
    }

#ifdef USE_OPENEXR_VERSION2
    try {
        const PartInfo &part (m_parts[m_subimage]);
        size_t npixels = (yend - ybegin) * m_spec.width;
        chend = clamp (chend, chbegin+1, m_spec.nchannels);
        int nchans = chend - chbegin;

        // Set up the count and pointers arrays and the Imf framebuffer
        std::vector<TypeDesc> channeltypes;
        m_spec.get_channelformats (channeltypes);
        deepdata.init (npixels, nchans,
                       array_view<const TypeDesc>(&channeltypes[chbegin], chend-chbegin));
        Imf::DeepFrameBuffer frameBuffer;
        Imf::Slice countslice (Imf::UINT,
                               (char *)(deepdata.all_samples().data()
                                        - m_spec.x
                                        - ybegin*m_spec.width),
                               sizeof(unsigned int),
                               sizeof(unsigned int) * m_spec.width);
        frameBuffer.insertSampleCountSlice (countslice);
        std::vector<void*> pointerbuf (npixels*nchans);

        for (int c = chbegin;  c < chend;  ++c) {
            Imf::DeepSlice slice (part.pixeltype[c],
                                  (char *)(&pointerbuf[0]+(c-chbegin)
                                           - m_spec.x * nchans
                                           - ybegin*m_spec.width*nchans),
                                  sizeof(void*) * nchans, // xstride of pointer array
                                  sizeof(void*) * nchans*m_spec.width, // ystride of pointer array
                                  deepdata.samplesize()); // stride of data sample
            frameBuffer.insert (m_spec.channelnames[c].c_str(), slice);
        }
        m_deep_scanline_input_part->setFrameBuffer (frameBuffer);

        // Get the sample counts for each pixel and compute the total
        // number of samples and resize the data area appropriately.
        m_deep_scanline_input_part->readPixelSampleCounts (ybegin, yend-1);
        deepdata.get_pointers (pointerbuf);

        // Read the pixels
        m_deep_scanline_input_part->readPixels (ybegin, yend-1);
        // deepdata.import_chansamp (pointerbuf);
    } catch (const std::exception &e) {
        error ("Failed OpenEXR read: %s", e.what());
        return false;
    } catch (...) {   // catch-all for edge cases or compiler bugs
        error ("Failed OpenEXR read: unknown exception");
        return false;
    }

    return true;

#else
    return false;
#endif
}



bool
OpenEXRInput::read_native_deep_tiles (int xbegin, int xend,
                                      int ybegin, int yend,
                                      int zbegin, int zend,
                                      int chbegin, int chend,
                                      DeepData &deepdata)
{
    if (m_deep_tiled_input_part == NULL) {
        error ("called OpenEXRInput::read_native_deep_tiles without an open file");
        return false;
    }

#ifdef USE_OPENEXR_VERSION2
    try {
        const PartInfo &part (m_parts[m_subimage]);
        size_t width = (xend - xbegin);
        size_t npixels = width * (yend - ybegin) * (zend - zbegin);
        chend = clamp (chend, chbegin+1, m_spec.nchannels);
        int nchans = chend - chbegin;

        // Set up the count and pointers arrays and the Imf framebuffer
        std::vector<TypeDesc> channeltypes;
        m_spec.get_channelformats (channeltypes);
        deepdata.init (npixels, nchans,
                       array_view<const TypeDesc>(&channeltypes[chbegin], chend-chbegin));
        Imf::DeepFrameBuffer frameBuffer;
        Imf::Slice countslice (Imf::UINT,
                               (char *)(deepdata.all_samples().data()
                                        - xbegin
                                        - ybegin*width),
                               sizeof(unsigned int),
                               sizeof(unsigned int) * width);
        frameBuffer.insertSampleCountSlice (countslice);
        std::vector<void*> pointerbuf (npixels * nchans);
        for (int c = chbegin;  c < chend;  ++c) {
            Imf::DeepSlice slice (part.pixeltype[c],
                                  (char *)(&pointerbuf[0]+(c-chbegin)
                                           - xbegin*nchans
                                           - ybegin*width*nchans),
                                  sizeof(void*) * nchans, // xstride of pointer array
                                  sizeof(void*) * nchans*width, // ystride of pointer array
                                  deepdata.samplesize()); // stride of data sample
            frameBuffer.insert (m_spec.channelnames[c].c_str(), slice);
        }
        m_deep_tiled_input_part->setFrameBuffer (frameBuffer);

        int xtiles = round_to_multiple (xend-xbegin, m_spec.tile_width) / m_spec.tile_width;
        int ytiles = round_to_multiple (yend-ybegin, m_spec.tile_height) / m_spec.tile_height;

        int firstxtile = (xbegin - m_spec.x) / m_spec.tile_width;
        int firstytile = (ybegin - m_spec.y) / m_spec.tile_height;

        // Get the sample counts for each pixel and compute the total
        // number of samples and resize the data area appropriately.
        m_deep_tiled_input_part->readPixelSampleCounts (
                firstxtile, firstxtile+xtiles-1,
                firstytile, firstytile+ytiles-1);
        deepdata.get_pointers (pointerbuf);

        // Read the pixels
        m_deep_tiled_input_part->readTiles (
                firstxtile, firstxtile+xtiles-1,
                firstytile, firstytile+ytiles-1,
                m_miplevel, m_miplevel);
    } catch (const std::exception &e) {
        error ("Failed OpenEXR read: %s", e.what());
        return false;
    } catch (...) {   // catch-all for edge cases or compiler bugs
        error ("Failed OpenEXR read: unknown exception");
        return false;
    }

    return true;

#else
    return false;
#endif
}


OIIO_PLUGIN_NAMESPACE_END
<|MERGE_RESOLUTION|>--- conflicted
+++ resolved
@@ -108,11 +108,6 @@
                 ifs.reset(ifsraw);
             }
         }
-<<<<<<< HEAD
-        if (!ifs)
-            Iex::throwErrnoExc ();
-=======
->>>>>>> ceaad587
     }
     virtual bool read (char c[], int n) {
         if (!ifs)
@@ -126,11 +121,7 @@
     }
     virtual void seekg (Imath::Int64 pos) {
         if (!ifs) {
-<<<<<<< HEAD
-            Iex::throwErrnoExc ();
-=======
             return;
->>>>>>> ceaad587
         }
         ifs->seekg (pos);
         check_error ();
@@ -147,11 +138,8 @@
         }
         return true;
     }
-<<<<<<< HEAD
-=======
 
 private:
->>>>>>> ceaad587
     boost::scoped_ptr<std::istream> ifs;
 };
 
