--- conflicted
+++ resolved
@@ -238,7 +238,6 @@
                           comment.size() + 1);
     }
 
-<<<<<<< HEAD
     // Write other metadata as JPEG comments if requested
     if (m_spec.get_int_attribute("jpeg:com_attributes")) {
         for (const auto& p : m_spec.extra_attribs) {
@@ -269,11 +268,8 @@
         }
     }
 
-    if (Strutil::iequals(m_spec.get_string_attribute("oiio:ColorSpace"), "sRGB"))
-=======
     if (equivalent_colorspace(m_spec.get_string_attribute("oiio:ColorSpace"),
                               "sRGB"))
->>>>>>> d8fe20e1
         m_spec.attribute("Exif:ColorSpace", 1);
 
     // Write EXIF info
