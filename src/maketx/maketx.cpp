--- conflicted
+++ resolved
@@ -62,20 +62,6 @@
 // Basic runtime options
 static std::string full_command_line;
 static std::vector<std::string> filenames;
-<<<<<<< HEAD
-=======
-static std::string outputfilename;
-static std::string dataformatname = "";
-static std::string fileformatname = "";
-static std::vector<std::string> mipimages;
-//static float ingamma = 1.0f, outgamma = 1.0f;
-static bool verbose = false;
-static bool stats = false;
-static int nthreads = 0;    // default: use #cores threads if available
-static int tile[3] = { 64, 64, 1 };
-static std::string channellist;
-static std::string compression = "zip";
->>>>>>> 0f6ce440
 static bool updatemode = false;
 static bool stats = false;
 static bool embed_hash = true;  // Deprecated
@@ -92,43 +78,6 @@
 static bool lightprobemode = false;
 static bool vertcrossmode = false;
 static bool latl2envcubemode = false;
-
-<<<<<<< HEAD
-=======
-// Options controlling file metadata or mipmap creation
-static float fov = 90;
-static float fovcot = 0.0f;
-static std::string wrap = "black";
-static std::string swrap;
-static std::string twrap;
-static bool doresize = false;
-//static float opaquewidth = 0;  // should be volume shadow epsilon
-static Imath::M44f Mcam(0.0f), Mscr(0.0f);  // Initialize to 0
-static bool separate = false;
-static bool nomipmap = false;
-static bool embed_hash = false; // Ignored.
-static bool prman_metadata = false;
-static bool constant_color_detect = false;
-static bool monochrome_detect = false;
-static bool opaque_detect = false;
-static int nchannels = -1;
-static bool prman = false;
-static bool oiio = false;
-static bool src_samples_border = false; // are src edge samples on the border?
-static bool ignore_unassoc = false;  // ignore unassociated alpha tags
-
-static bool unpremult = false;
-static std::string incolorspace;
-static std::string outcolorspace;
-static ColorConfig colorconfig;
-
-
-// forward decl
-static void write_mipmap (ImageBuf &img, const ImageSpec &outspec_template,
-                          std::string outputfilename, ImageOutput *out,
-                          TypeDesc outputdatatype, bool mipmap);
-
->>>>>>> 0f6ce440
 
 
 static std::string
@@ -235,7 +184,6 @@
                   "--nchannels %d", &param.nchannels, "Specify the number of output image channels.",
                   "-d %s", &param.dataformatname, "Set the output data format to one of: "
                           "uint8, sint8, uint16, sint16, half, float",
-<<<<<<< HEAD
                   "--tile %d %d", &param.tile_width, &param.tile_height, "Specify tile size",
                   "--separate", &param.separate, "Use planarconfig separate (default: contiguous)",
 //                  "--ingamma %f", &ingamma, "Specify gamma of input files (default: 1)",
@@ -248,18 +196,6 @@
                   "--twrap %s", &param.twrap, "Specific t wrap mode separately",
                   "--resize", &param.pow2resize, "Resize textures to power of 2 (default: no)",
                   "--noresize %!", &param.pow2resize, "Do not resize textures to power of 2 (deprecated)",
-=======
-                  "--tile %d %d", &tile[0], &tile[1], "Specify tile size",
-                  "--separate", &separate, "Use planarconfig separate (default: contiguous)",
-                  "--compression %s", &compression, "Set the compression method (default = zip, if possible)",
-                  "--fov %f", &fov, "Field of view for envcube/shadcube/twofish",
-                  "--fovcot %f", &fovcot, "Override the frame aspect ratio. Default is width/height.",
-                  "--wrap %s", &wrap, "Specify wrap mode (black, clamp, periodic, mirror)",
-                  "--swrap %s", &swrap, "Specific s wrap mode separately",
-                  "--twrap %s", &twrap, "Specific t wrap mode separately",
-                  "--resize", &doresize, "Resize textures to power of 2 (default: no)",
-                  "--noresize %!", &doresize, "Do not resize textures to power of 2 (deprecated)",
->>>>>>> 0f6ce440
                   "--filter %s", &filtername, filter_help_string().c_str(),
                   "--nomipmap", &param.nomipmap, "Do not make multiple MIP-map levels",
                   "--checknan", &param.checknan, "Check for NaN/Inf values (abort if found)",
@@ -277,18 +213,10 @@
                           &param.Mscr[3][0], &param.Mscr[3][1], &param.Mscr[3][2], &param.Mscr[3][3], 
                           "Set the camera matrix",
                   "--hash", &embed_hash, "Embed SHA-1 hash of pixels in the header",
-<<<<<<< HEAD
                   "--prman-metadata", &param.prman_metadata, "Add prman specific metadata",
                   "--constant-color-detect", &param.constant_color_detect, "Create 1-tile textures from constant color inputs",
                   "--monochrome-detect", &param.monochrome_detect, "Create 1-channel textures from monochrome inputs",
                   "--opaque-detect", &param.opaque_detect, "Drop alpha channel that is always 1.0",
-=======
-                  "--prman-metadata", &prman_metadata, "Add prman specific metadata",
-                  "--constant-color-detect", &constant_color_detect, "Create 1-tile textures from constant color inputs",
-                  "--monochrome-detect", &monochrome_detect, "Create 1-channel textures from monochrome inputs",
-                  "--opaque-detect", &opaque_detect, "Drop alpha channel that is always 1.0",
-                  "--ignore-unassoc", &ignore_unassoc, "Ignore unassociated alpha tags in input (don't autoconvert)",
->>>>>>> 0f6ce440
                   "--stats", &stats, "Print runtime statistics",
                   "--mipimage %L", &param.mipimages, "Specify an individual MIP level",
 //FIXME           "-c %s", &channellist, "Restrict/shuffle channels",
@@ -363,1014 +291,7 @@
         std::cerr << "                 (Hashes are always computed.)\n";
     }
     
-<<<<<<< HEAD
 //    std::cout << "Converting " << filenames[0] << " to " << param.outputfilename << "\n";
-=======
-//    std::cout << "Converting " << filenames[0] << " to " << outputfilename << "\n";
-}
-
-
-
-static TypeDesc
-set_prman_options(TypeDesc out_dataformat)
-{
-    // Force planar image handling, and also emit prman metadata
-    separate = true;
-    prman_metadata = true;
-    
-    // 8-bit : 64x64
-    if (out_dataformat == TypeDesc::UINT8 ||
-        out_dataformat == TypeDesc::INT8) {
-        tile[0] = 64;
-        tile[1] = 64;
-    }
-    
-    // 16-bit : 64x32
-    // Force u16 -> s16
-    // In prman's txmake (last tested in 15.0)
-    // specifying -short creates a signed int representation
-    if (out_dataformat == TypeDesc::UINT16) {
-        out_dataformat = TypeDesc::INT16;
-    }
-    
-    if (out_dataformat == TypeDesc::UINT16 ||
-        out_dataformat == TypeDesc::INT16) {
-        tile[0] = 64;
-        tile[1] = 32;
-    }
-    
-    // Float: 32x32
-    // In prman's txmake (last tested in 15.0)
-    // specifying -half or -float make 32x32 tile size
-    if (out_dataformat == TypeDesc::HALF ||
-        out_dataformat == TypeDesc::FLOAT ||
-        out_dataformat == TypeDesc::DOUBLE) {
-        tile[0] = 32;
-        tile[1] = 32;
-    }
-    
-    return out_dataformat;
-}
-
-
-
-static TypeDesc
-set_oiio_options(TypeDesc out_dataformat)
-{
-    // Interleaved channels are faster to read
-    separate = false;
-    
-    // Force fixed tile-size across the board
-    tile[0] = 64;
-    tile[1] = 64;
-    
-    return out_dataformat;
-}
-
-
-
-static std::string
-datestring (time_t t)
-{
-    struct tm mytm;
-    Sysutil::get_local_time (&t, &mytm);
-    return Strutil::format ("%4d:%02d:%02d %2d:%02d:%02d",
-                            mytm.tm_year+1900, mytm.tm_mon+1, mytm.tm_mday,
-                            mytm.tm_hour, mytm.tm_min, mytm.tm_sec);
-}
-
-
-
-// Run func over all pixels of dst, but split into separate threads for
-// bands of the image.  Assumes that the calling profile of func is:
-//     func (dst, src, xbegin, xend, ybegin, yend);
-// Also assumes that every pixel processed is approximately the same
-// cost, so it just divides the image space into equal-sized bands without
-// worrying about any sophisticated load balancing.
-template <class Func>
-void
-parallel_image (Func func, ImageBuf *dst, const ImageBuf *src, 
-                int xbegin, int xend, int ybegin, int yend, int nthreads)
-{
-    const ImageSpec &dstspec (dst->spec());
-
-    // Don't parallelize with too few pixels
-    if (dstspec.image_pixels() < 1000)
-        nthreads = 1;
-    // nthreads < 1 means try to make enough threads to fill all cores
-    if (nthreads < 1) {
-        nthreads = boost::thread::hardware_concurrency();
-    }
-
-    if (nthreads > 1) {
-        boost::thread_group threads;
-        int blocksize = std::max (1, ((xend-xbegin) + nthreads-1) / nthreads);
-        for (int i = 0;  i < nthreads;  ++i) {
-            int x0 = xbegin + i*blocksize;
-            int x1 = std::min (xbegin + (i+1)*blocksize, xend);
-//            std::cerr << "  launching " << x0 << ' ' << x1 << ' '
-//                      << ybegin << ' ' << yend << "\n";
-            threads.add_thread (new boost::thread (func, dst, src,
-                                                   x0, x1,
-                                                   ybegin, yend));
-        }
-        threads.join_all ();
-    } else {
-        func (dst, src, xbegin, xend, ybegin, yend);
-    }
-}
-
-
-
-// Copy src into dst, but only for the range [x0,x1) x [y0,y1).
-static void
-copy_block (ImageBuf *dst, const ImageBuf *src,
-            int x0, int x1, int y0, int y1)
-{
-    const ImageSpec &dstspec (dst->spec());
-    float *pel = (float *) alloca (dstspec.pixel_bytes());
-    for (int y = y0;  y < y1;  ++y) {
-        for (int x = x0;  x < x1;  ++x) {
-            src->getpixel (x, y, pel);
-            dst->setpixel (x, y, pel);
-        }
-    }
-}
-
-
-
-// Resize src into dst using a good quality filter, 
-// for the pixel range [x0,x1) x [y0,y1).
-static void
-resize_block_HQ (ImageBuf *dst, const ImageBuf *src,
-                 int x0, int x1, int y0, int y1)
-{
-    ImageBufAlgo::resize (*dst, *src, x0, x1, y0, y1, filter);
-}
-
-
-
-static void
-interppixel_NDC_clamped (const ImageBuf &buf, float x, float y, float *pixel)
-{
-
-    int fx = buf.spec().full_x;
-    int fy = buf.spec().full_y;
-    int fw = buf.spec().full_width;
-    int fh = buf.spec().full_height;
-    x = static_cast<float>(fx) + x * static_cast<float>(fw);
-    y = static_cast<float>(fy) + y * static_cast<float>(fh);
-
-    const int maxchannels = 64;  // Reasonable guess
-    float p[4][maxchannels];
-    DASSERT (buf.spec().nchannels <= maxchannels && 
-             "You need to increase maxchannels");
-    int n = std::min (buf.spec().nchannels, maxchannels);
-    x -= 0.5f;
-    y -= 0.5f;
-    int xtexel, ytexel;
-    float xfrac, yfrac;
-    xfrac = floorfrac (x, &xtexel);
-    yfrac = floorfrac (y, &ytexel);
-    // Clamp
-    int xnext = Imath::clamp (xtexel+1, buf.xmin(), buf.xmax());
-    int ynext = Imath::clamp (ytexel+1, buf.ymin(), buf.ymax());
-    xtexel = std::max (xtexel, buf.xmin());
-    ytexel = std::max (ytexel, buf.ymin());
-    // Get the four texels
-    buf.getpixel (xtexel, ytexel, p[0], n);
-    buf.getpixel (xnext, ytexel, p[1], n);
-    buf.getpixel (xtexel, ynext, p[2], n);
-    buf.getpixel (xnext, ynext, p[3], n);
-    if (envlatlmode) {
-        // For latlong environment maps, in order to conserve energy, we
-        // must weight the pixels by sin(t*PI) because pixels closer to
-        // the pole are actually less area on the sphere. Doing this
-        // wrong will tend to over-represent the high latitudes in
-        // low-res MIP levels.  We fold the area weighting into our
-        // linear interpolation by adjusting yfrac.
-        float w0 = (1.0f - yfrac) * sinf ((float)M_PI * (ytexel+0.5f)/(float)fh);
-        float w1 = yfrac * sinf ((float)M_PI * (ynext+0.5f)/(float)fh);
-        yfrac = w0 / (w0 + w1);
-    }
-    // Bilinearly interpolate
-    bilerp (p[0], p[1], p[2], p[3], xfrac, yfrac, n, pixel);
-}
-
-
-
-// Resize src into dst, relying on the linear interpolation of
-// interppixel_NDC_full, for the pixel range [x0,x1) x [y0,y1).
-static void
-resize_block (ImageBuf *dst, const ImageBuf *src,
-              int x0, int x1, int y0, int y1)
-{
-    const ImageSpec &dstspec (dst->spec());
-    float *pel = (float *) alloca (dstspec.pixel_bytes());
-    float xoffset = dstspec.full_x;
-    float yoffset = dstspec.full_y;
-    float xscale = 1.0f / (float)dstspec.full_width;
-    float yscale = 1.0f / (float)dstspec.full_height;
-    for (int y = y0;  y < y1;  ++y) {
-        float t = (y+0.5f)*yscale + yoffset;
-        for (int x = x0;  x < x1;  ++x) {
-            float s = (x+0.5f)*xscale + xoffset;
-            interppixel_NDC_clamped (*src, s, t, pel);
-            dst->setpixel (x, y, pel);
-        }
-    }
-}
-
-
-
-// Copy src into dst, but only for the range [x0,x1) x [y0,y1).
-static void
-check_nan_block (ImageBuf* /*dst*/, const ImageBuf* src,
-                 int x0, int x1, int y0, int y1)
-{
-    const ImageSpec &spec (src->spec());
-    float *pel = (float *) alloca (spec.pixel_bytes());
-    for (int y = y0;  y < y1;  ++y) {
-        for (int x = x0;  x < x1;  ++x) {
-            src->getpixel (x, y, pel);
-            for (int c = 0;  c < spec.nchannels;  ++c) {
-                if (! isfinite(pel[c])) {
-                    spin_lock lock (maketx_mutex);
-                    if (found_nonfinite < 3)
-                        std::cerr << "maketx ERROR: Found " << pel[c] 
-                                  << " at (x=" << x << ", y=" << y << ")\n";
-                    ++found_nonfinite;
-                    break;  // skip other channels, there's no point
-                }
-            }
-        }
-    }
-}
-
-
-
-static void
-fix_latl_edges (ImageBuf &buf)
-{
-    ASSERT (envlatlmode && "only call fix_latl_edges for latlong maps");
-    int n = buf.nchannels();
-    float *left = ALLOCA (float, n);
-    float *right = ALLOCA (float, n);
-
-    // Make the whole first and last row be solid, since they are exactly
-    // on the pole
-    float wscale = 1.0f / (buf.spec().width);
-    for (int j = 0;  j <= 1;  ++j) {
-        int y = (j==0) ? buf.ybegin() : buf.yend()-1;
-        // use left for the sum, right for each new pixel
-        for (int c = 0;  c < n;  ++c)
-            left[c] = 0.0f;
-        for (int x = buf.xbegin();  x < buf.xend();  ++x) {
-            buf.getpixel (x, y, right);
-            for (int c = 0;  c < n;  ++c)
-                left[c] += right[c];
-        }
-        for (int c = 0;  c < n;  ++c)
-            left[c] += right[c];
-        for (int c = 0;  c < n;  ++c)
-            left[c] *= wscale;
-        for (int x = buf.xbegin();  x < buf.xend();  ++x)
-            buf.setpixel (x, y, left);
-    }
-
-    // Make the left and right match, since they are both right on the
-    // prime meridian.
-    for (int y = buf.ybegin();  y < buf.yend();  ++y) {
-        buf.getpixel (buf.xbegin(), y, left);
-        buf.getpixel (buf.xend()-1, y, right);
-        for (int c = 0;  c < n;  ++c)
-            left[c] = 0.5f * left[c] + 0.5f * right[c];
-        buf.setpixel (buf.xbegin(), y, left);
-        buf.setpixel (buf.xend()-1, y, left);
-    }
-}
-
-
-
-static std::string
-formatres (const ImageSpec &spec, bool extended=false)
-{
-    std::string s;
-    s = Strutil::format("%dx%d", spec.width, spec.height);
-    if (extended) {
-        if (spec.x || spec.y)
-            s += Strutil::format("%+d%+d", spec.x, spec.y);
-        if (spec.width != spec.full_width || spec.height != spec.full_height ||
-            spec.x != spec.full_x || spec.y != spec.full_y) {
-            s += " (full/display window is ";
-            s += Strutil::format("%dx%d", spec.full_width, spec.full_height);
-            if (spec.full_x || spec.full_y)
-                s += Strutil::format("%+d%+d", spec.full_x, spec.full_y);
-            s += ")";
-        }
-    }
-    return s;
-}
-
-
-
-static void
-make_texturemap (const char *maptypename = "texture map")
-{
-    if (filenames.size() != 1) {
-        std::cerr << "maketx ERROR: " << maptypename 
-                  << " requires exactly one input filename\n";
-        exit (EXIT_FAILURE);
-    }
-
-    if (! Filesystem::exists (filenames[0])) {
-        std::cerr << "maketx ERROR: \"" << filenames[0] << "\" does not exist\n";
-        exit (EXIT_FAILURE);
-    }
-    if (outputfilename.empty()) 
-        outputfilename = Filesystem::replace_extension (filenames[0], ".tx");
-
-    // When was the input file last modified?
-    std::time_t in_time = Filesystem::last_write_time (filenames[0]);
-
-    // When in update mode, skip making the texture if the output already
-    // exists and has the same file modification time as the input file.
-    if (updatemode && Filesystem::exists (outputfilename) &&
-        (in_time == Filesystem::last_write_time (outputfilename))) {
-        std::cout << "maketx: no update required for \"" 
-                  << outputfilename << "\"\n";
-        return;
-    }
-
-
-    // Find an ImageIO plugin that can open the output file, and open it
-    std::string outformat = fileformatname.empty() ? outputfilename : fileformatname;
-    ImageOutput *out = ImageOutput::create (outformat.c_str());
-    if (! out) {
-        std::cerr 
-            << "maketx ERROR: Could not find an ImageIO plugin to write " 
-            << outformat << " files:" << geterror() << "\n";
-        exit (EXIT_FAILURE);
-    }
-    if (! out->supports ("tiles")) {
-        std::cerr << "maketx ERROR: \"" << outputfilename
-                  << "\" format does not support tiled images\n";
-        exit (EXIT_FAILURE);
-    }
-
-    ImageBuf src (filenames[0]);
-    src.init_spec (filenames[0], 0, 0); // force it to get the spec, not read
-
-    // The cache might mess with the apparent data format.  But for the 
-    // purposes of what we should output, figure it out now, before the
-    // file has been read and cached.
-    TypeDesc out_dataformat = src.spec().format;
-
-    // Figure out which data format we want for output
-    if (! dataformatname.empty()) {
-        if (dataformatname == "uint8")
-            out_dataformat = TypeDesc::UINT8;
-        else if (dataformatname == "int8" || dataformatname == "sint8")
-            out_dataformat = TypeDesc::INT8;
-        else if (dataformatname == "uint16")
-            out_dataformat = TypeDesc::UINT16;
-        else if (dataformatname == "int16" || dataformatname == "sint16")
-            out_dataformat = TypeDesc::INT16;
-        else if (dataformatname == "half")
-            out_dataformat = TypeDesc::HALF;
-        else if (dataformatname == "float")
-            out_dataformat = TypeDesc::FLOAT;
-        else if (dataformatname == "double")
-            out_dataformat = TypeDesc::DOUBLE;
-    }
-    
-    
-    // We cannot compute the prman / oiio options until after out_dataformat
-    // has been determined, as it's required (and can potentially change 
-    // out_dataformat too!)
-    
-    if (prman) out_dataformat = set_prman_options (out_dataformat);
-    else if (oiio) out_dataformat = set_oiio_options (out_dataformat);
-    
-    // Read the full file locally if it's less than 1 GB, otherwise
-    // allow the ImageBuf to use ImageCache to manage memory.
-    bool read_local = (src.spec().image_bytes() < size_t(1024*1024*1024));
-
-    if (verbose)
-        std::cout << "Reading file: " << filenames[0] << std::endl;
-    Timer readtimer;
-    if (! src.read (0, 0, read_local)) {
-        std::cerr 
-            << "maketx ERROR: Could not read \"" 
-            << filenames[0] << "\" : " << src.geterror() << "\n";
-        exit (EXIT_FAILURE);
-    }
-    stat_readtime += readtimer();
-    
-    // If requested - and we're a constant color - make a tiny texture instead
-    // Only safe if the full/display window is the same as the data window.
-    // Also note that this could affect the appearance when using "black"
-    // wrap mode at runtime.
-    std::vector<float> constantColor(src.nchannels());
-    bool isConstantColor = false;
-    if (constant_color_detect &&
-        src.spec().x == 0 && src.spec().y == 0 && src.spec().z == 0 &&
-        src.spec().full_x == 0 && src.spec().full_y == 0 &&
-        src.spec().full_z == 0 && src.spec().full_width == src.spec().width &&
-        src.spec().full_height == src.spec().height &&
-        src.spec().full_depth == src.spec().depth) {
-        isConstantColor = ImageBufAlgo::isConstantColor (src, &constantColor[0]);
-        if (isConstantColor) {
-            // Reset the image, to a new image, at the tile size
-            ImageSpec newspec = src.spec();
-            newspec.width  = std::min (tile[0], src.spec().width);
-            newspec.height = std::min (tile[1], src.spec().height);
-            newspec.depth  = std::min (tile[2], src.spec().depth);
-            newspec.full_width  = newspec.width;
-            newspec.full_height = newspec.height;
-            newspec.full_depth  = newspec.depth;
-            std::string name = src.name() + ".constant_color";
-            src.reset(name, newspec);
-            ImageBufAlgo::fill (src, &constantColor[0]);
-            if (verbose) {
-                std::cout << "  Constant color image detected. ";
-                std::cout << "Creating " << newspec.width << "x" << newspec.height << " texture instead.\n";
-            }
-        }
-    }
-    
-    // If requested -- and alpha is 1.0 everywhere -- drop it.
-    if (opaque_detect && src.spec().alpha_channel == src.nchannels()-1 &&
-          nchannels < 0 &&
-          ImageBufAlgo::isConstantChannel(src,src.spec().alpha_channel,1.0f)) {
-        ImageBuf newsrc(src.name() + ".noalpha", src.spec());
-        ImageBufAlgo::setNumChannels (newsrc, src, src.nchannels()-1);
-        src.copy (newsrc);
-        if (verbose) {
-            std::cout << "  Alpha==1 image detected. Dropping the alpha channel.\n";
-        }
-    }
-
-    // If requested - and we're a monochrome image - drop the extra channels
-    if (monochrome_detect && nchannels < 0 &&
-          src.nchannels() == 3 && src.spec().alpha_channel < 0 &&  // RGB only
-          ImageBufAlgo::isMonochrome(src)) {
-        ImageBuf newsrc(src.name() + ".monochrome", src.spec());
-        ImageBufAlgo::setNumChannels (newsrc, src, 1);
-        src.copy (newsrc);
-        if (verbose) {
-            std::cout << "  Monochrome image detected. Converting to single channel texture.\n";
-        }
-    }
-
-    // If we've otherwise explicitly requested to write out a
-    // specific number of channels, do it.
-    if ((nchannels > 0) && (nchannels != src.nchannels())) {
-        ImageBuf newsrc(src.name() + ".channels", src.spec());
-        ImageBufAlgo::setNumChannels (newsrc, src, nchannels);
-        src.copy (newsrc);
-        if (verbose) {
-            std::cout << "  Overriding number of channels to " << nchannels << "\n";
-        }
-    }
-    
-    if (shadowmode) {
-        // Some special checks for shadow maps
-        if (src.spec().nchannels != 1) {
-            std::cerr << "maketx ERROR: shadow maps require 1-channel images,\n"
-                      << "\t\"" << filenames[0] << "\" is " 
-                      << src.spec().nchannels << " channels\n";
-            exit (EXIT_FAILURE);
-        }
-        // Shadow maps only make sense for floating-point data.
-        if (out_dataformat != TypeDesc::FLOAT &&
-              out_dataformat != TypeDesc::HALF &&
-              out_dataformat != TypeDesc::DOUBLE)
-            out_dataformat = TypeDesc::FLOAT;
-    }
-
-    // Copy the input spec
-    const ImageSpec &srcspec = src.spec();
-    ImageSpec dstspec = srcspec;
-    bool orig_was_volume = srcspec.depth > 1 || srcspec.full_depth > 1;
-    bool orig_was_crop = (srcspec.x > srcspec.full_x ||
-                          srcspec.y > srcspec.full_y ||
-                          srcspec.z > srcspec.full_z ||
-                          srcspec.x+srcspec.width < srcspec.full_x+srcspec.full_width ||
-                          srcspec.y+srcspec.height < srcspec.full_y+srcspec.full_height ||
-                          srcspec.z+srcspec.depth < srcspec.full_z+srcspec.full_depth);
-    bool orig_was_overscan = (srcspec.x < srcspec.full_x &&
-                              srcspec.y < srcspec.full_y &&
-                              srcspec.x+srcspec.width > srcspec.full_x+srcspec.full_width &&
-                              srcspec.y+srcspec.height > srcspec.full_y+srcspec.full_height &&
-                              (!orig_was_volume || (srcspec.z < srcspec.full_z &&
-                                                    srcspec.z+srcspec.depth > srcspec.full_z+srcspec.full_depth)));
-    // Make the output not a crop window
-    if (orig_was_crop) {
-        dstspec.x = 0;
-        dstspec.y = 0;
-        dstspec.z = 0;
-        dstspec.width = srcspec.full_width;
-        dstspec.height = srcspec.full_height;
-        dstspec.depth = srcspec.full_depth;
-        dstspec.full_x = 0;
-        dstspec.full_y = 0;
-        dstspec.full_z = 0;
-        dstspec.full_width = dstspec.width;
-        dstspec.full_height = dstspec.height;
-        dstspec.full_depth = dstspec.depth;
-    }
-    if (orig_was_overscan) {
-        swrap = "black";
-        twrap = "black";
-    }
-
-    if ((dstspec.x < 0 || dstspec.y < 0 || dstspec.z < 0) &&
-        (out && !out->supports("negativeorigin"))) {
-        // User passed negative origin but the output format doesn't
-        // support it.  Try to salvage the situation by shifting the
-        // image into the positive range.
-        if (dstspec.x < 0) {
-            dstspec.full_x -= dstspec.x;
-            dstspec.x = 0;
-        }
-        if (dstspec.y < 0) {
-            dstspec.full_y -= dstspec.y;
-            dstspec.y = 0;
-        }
-        if (dstspec.z < 0) {
-            dstspec.full_z -= dstspec.z;
-            dstspec.z = 0;
-        }
-    }
-
-    // Make the output tiled, regardless of input
-    dstspec.tile_width  = tile[0];
-    dstspec.tile_height = tile[1];
-    dstspec.tile_depth  = tile[2];
-
-    dstspec.attribute ("compression", compression);
-
-    if (ignore_unassoc)
-        dstspec.erase_attribute ("oiio:UnassociatedAlpha");
-
-    // Put a DateTime in the out file, either now, or matching the date
-    // stamp of the input file (if update mode).
-    time_t date;
-    if (updatemode)
-        date = in_time;  // update mode: use the time stamp of the input
-    else
-        time (&date);    // not update: get the time now
-    dstspec.attribute ("DateTime", datestring(date));
-
-    dstspec.attribute ("Software", full_command_line);
-    
-    if (shadowmode) {
-        dstspec.attribute ("textureformat", "Shadow");
-        if (prman_metadata)
-            dstspec.attribute ("PixarTextureFormat", "Shadow");
-    } else if (envlatlmode) {
-        dstspec.attribute ("textureformat", "LatLong Environment");
-        swrap = "periodic";
-        twrap = "clamp";
-        if (prman_metadata)
-            dstspec.attribute ("PixarTextureFormat", "Latlong Environment");
-    } else {
-        dstspec.attribute ("textureformat", "Plain Texture");
-        if(prman_metadata)
-            dstspec.attribute ("PixarTextureFormat", "Plain Texture");
-    }
-
-    if (Mcam != Imath::M44f(0.0f))
-        dstspec.attribute ("worldtocamera", TypeDesc::TypeMatrix, &Mcam);
-    if (Mscr != Imath::M44f(0.0f))
-        dstspec.attribute ("worldtoscreen", TypeDesc::TypeMatrix, &Mscr);
-
-    // FIXME - check for valid strings in the wrap mode
-    if (! shadowmode) {
-        std::string wrapmodes = (swrap.size() ? swrap : wrap) + ',' + 
-                                (twrap.size() ? twrap : wrap);
-        dstspec.attribute ("wrapmodes", wrapmodes);
-    }
-    
-    if(fovcot == 0.0f) {
-        fovcot = static_cast<float>(srcspec.full_width) / 
-            static_cast<float>(srcspec.full_height);
-    }
-    dstspec.attribute ("fovcot", fovcot);
-
-    if (separate)
-        dstspec.attribute ("planarconfig", "separate");
-    else {
-        dstspec.erase_attribute("planarconfig");
-        dstspec.erase_attribute("tiff:planarconfig");
-    }
-    // FIXME -- should we allow tile sizes to reduce if the image is
-    // smaller than the tile size?  And when we do, should we also try
-    // to make it bigger in the other direction to make the total tile
-    // size more constant?
-
-    // If --checknan was used and it's a floating point image, check for
-    // nonfinite (NaN or Inf) values and abort if they are found.
-    if (checknan && (srcspec.format.basetype == TypeDesc::FLOAT ||
-                     srcspec.format.basetype == TypeDesc::HALF ||
-                     srcspec.format.basetype == TypeDesc::DOUBLE)) {
-        found_nonfinite = false;
-        parallel_image (check_nan_block, &src, &src,
-                        dstspec.x, dstspec.x+dstspec.width,
-                        dstspec.y, dstspec.y+dstspec.height, nthreads);
-        if (found_nonfinite) {
-            if (found_nonfinite > 3)
-                std::cerr << "maketx ERROR: ...and Nan/Inf at "
-                          << (found_nonfinite-3) << " other pixels\n";
-            exit (EXIT_FAILURE);
-        }
-    }
-    
-    // Fix nans/infs (if requested
-    ImageBufAlgo::NonFiniteFixMode fixmode = ImageBufAlgo::NONFINITE_NONE;
-    if (fixnan.empty() || fixnan == "none") { }
-    else if (fixnan == "black") { fixmode = ImageBufAlgo::NONFINITE_BLACK; }
-    else if (fixnan == "box3") { fixmode = ImageBufAlgo::NONFINITE_BOX3; }
-    else {
-        std::cerr << "maketx ERROR: Unknown --fixnan mode " << " fixnan\n";
-        exit (EXIT_FAILURE);
-    }
-    
-    int pixelsFixed = 0;
-    if (!ImageBufAlgo::fixNonFinite (src, src, fixmode, &pixelsFixed)) {
-        std::cerr << "maketx ERROR: Error fixing nans/infs.\n";
-        exit (EXIT_FAILURE);
-    }
-    
-    if (verbose && pixelsFixed>0) {
-        std::cout << "  Warning: " << pixelsFixed << " nan/inf pixels fixed.\n";
-    }
-    
-    
-    
-    // Color convert the pixels, if needed, in place.  If a color
-    // conversion is required we will promote the src to floating point
-    // (or there wont be enough precision potentially).  Also,
-    // independently color convert the constant color metadata
-    ImageBuf * ccSrc = &src;    // Ptr to cc'd src image
-    ImageBuf colorBuffer;
-    if (!incolorspace.empty() && !outcolorspace.empty() && incolorspace != outcolorspace) {
-        if (src.spec().format != TypeDesc::FLOAT) {
-            ImageSpec floatSpec = src.spec();
-            floatSpec.set_format(TypeDesc::FLOAT);
-            colorBuffer.reset("bitdepth promoted", floatSpec);
-            ccSrc = &colorBuffer;
-        }
-        
-        Timer colorconverttimer;
-        if (verbose) {
-            std::cout << "  Converting from colorspace " << incolorspace 
-                      << " to colorspace " << outcolorspace << std::endl;
-        }
-        
-        if (colorconfig.error()) {
-            std::cerr << "Error Creating ColorConfig\n";
-            std::cerr << colorconfig.geterror() << std::endl;
-            exit (EXIT_FAILURE);
-        }
-        
-        ColorProcessor * processor = colorconfig.createColorProcessor (
-            incolorspace.c_str(), outcolorspace.c_str());
-        
-        if (!processor || colorconfig.error()) {
-            std::cerr << "Error Creating Color Processor." << std::endl;
-            std::cerr << colorconfig.geterror() << std::endl;
-            exit (EXIT_FAILURE);
-        }
-        
-        if (unpremult && verbose)
-            std::cout << "  Unpremulting image..." << std::endl;
-        
-        if (!ImageBufAlgo::colorconvert (*ccSrc, src, processor, unpremult)) {
-            std::cerr << "Error applying color conversion to image.\n";
-            exit (EXIT_FAILURE);
-        }
-        
-        if (isConstantColor) {
-            if (!ImageBufAlgo::colorconvert (&constantColor[0],
-                static_cast<int>(constantColor.size()), processor, unpremult)) {
-                std::cerr << "Error applying color conversion to constant color.\n";
-                exit (EXIT_FAILURE);
-            }
-        }
-
-        ColorConfig::deleteColorProcessor(processor);
-        processor = NULL;
-        stat_colorconverttime += colorconverttimer();
-    }
-
-    // Force float for the sake of the ImageBuf math
-    dstspec.set_format (TypeDesc::FLOAT);
-
-    // Handle resize to power of two, if called for
-    if (doresize  &&  ! shadowmode) {
-        dstspec.width = pow2roundup (dstspec.width);
-        dstspec.height = pow2roundup (dstspec.height);
-        dstspec.full_width = dstspec.width;
-        dstspec.full_height = dstspec.height;
-    }
-
-    bool do_resize = false;
-    // Resize if we're up-resing for pow2
-    if (dstspec.width != srcspec.width || dstspec.height != srcspec.height ||
-          dstspec.full_depth != srcspec.full_depth)
-        do_resize = true;
-    // resize if the original was a crop
-    if (orig_was_crop)
-        do_resize = true;
-    // resize if we're converting from non-border sampling to border sampling
-    if (envlatlmode && ! src_samples_border && 
-        (Strutil::iequals(fileformatname,"openexr") ||
-         Strutil::iends_with(outputfilename,".exr")))
-        do_resize = true;
-
-    if (do_resize && orig_was_overscan &&
-        out && !out->supports("displaywindow")) {
-        std::cerr << "maketx ERROR: format " << out->format_name()
-                  << " does not support separate display windows,\n"
-                  << "              which is necessary when combining resizing"
-                  << " and an input image with overscan.";
-        exit (EXIT_FAILURE);
-    }
-
-    Timer resizetimer;
-    ImageBuf dst ("temp", dstspec);
-    ImageBuf *toplevel = &dst;    // Ptr to top level of mipmap
-    if (! do_resize) {
-        // Don't need to resize
-        if (dstspec.format == ccSrc->spec().format) {
-            // Even more special case, no format change -- just use
-            // the original copy.
-            toplevel = ccSrc;
-        } else {
-            parallel_image (copy_block, &dst, ccSrc,
-                            dstspec.x, dstspec.x+dstspec.width,
-                            dstspec.y, dstspec.y+dstspec.height, nthreads);
-        }
-    } else {
-        // Resize
-        if (verbose)
-            std::cout << "  Resizing image to " << dstspec.width 
-                      << " x " << dstspec.height << std::endl;
-        if (filtername == "box" && filter->width() == 1.0f)
-            parallel_image (resize_block, &dst, ccSrc,
-                            dstspec.x, dstspec.x+dstspec.width,
-                            dstspec.y, dstspec.y+dstspec.height, nthreads);
-        else
-            parallel_image (resize_block_HQ, &dst, ccSrc,
-                            dstspec.x, dstspec.x+dstspec.width,
-                            dstspec.y, dstspec.y+dstspec.height, nthreads);
-    }
-    stat_resizetime += resizetimer();
-
-    
-    // Update the toplevel ImageDescription with the sha1 pixel hash and constant color
-    std::string desc = dstspec.get_string_attribute ("ImageDescription");
-    bool updatedDesc = false;
-    
-    // FIXME: We need to do real dictionary style partial updates on the
-    //        ImageDescription. I.e., set one key without affecting the
-    //        other keys. But in the meantime, just clear it out if
-    //        it appears the incoming image was a maketx style texture.
-    
-    if ((desc.find ("SHA-1=") != std::string::npos) || 
-        (desc.find ("ConstantColor=") != std::string::npos)) {
-        desc = "";
-    }
-    
-    // The hash is only computed for the top mipmap level of pixel data.
-    // Thus, any additional information that will effect the lower levels
-    // (such as filtering information) needs to be manually added into the
-    // hash.
-    std::ostringstream addlHashData;
-    addlHashData << filter->name() << " ";
-    addlHashData << filter->width() << " ";
-    
-    std::string hash_digest = ImageBufAlgo::computePixelHashSHA1 (*toplevel,
-        addlHashData.str());
-    if (hash_digest.length()) {
-        if (desc.length())
-            desc += " ";
-        desc += "SHA-1=";
-        desc += hash_digest;
-        if (verbose)
-            std::cout << "  SHA-1: " << hash_digest << std::endl;
-        updatedDesc = true;
-        dstspec.attribute ("oiio:SHA-1", hash_digest);
-    }
-    
-    if (isConstantColor) {
-        std::ostringstream os; // Emulate a JSON array
-        os << "[";
-        for (unsigned int i=0; i<constantColor.size(); ++i) {
-            if (i!=0) os << ",";
-            os << constantColor[i];
-        }
-        os << "]";
-        
-        if (desc.length())
-            desc += " ";
-        desc += "ConstantColor=";
-        desc += os.str();
-        if (verbose)
-            std::cout << "  ConstantColor: " << os.str() << std::endl;
-        updatedDesc = true;
-        dstspec.attribute ("oiio:ConstantColor", os.str());
-    }
-    
-    if (updatedDesc) {
-        dstspec.attribute ("ImageDescription", desc);
-    }
-
-    // Write out, and compute, the mipmap levels for the speicifed image
-    write_mipmap (*toplevel, dstspec, outputfilename,
-                  out, out_dataformat, !shadowmode && !nomipmap);
-    delete out;  // don't need it any more
-
-    // If using update mode, stamp the output file with a modification time
-    // matching that of the input file.
-    if (updatemode)
-        Filesystem::last_write_time (outputfilename, in_time);
-}
-
-
-
-static void
-write_mipmap (ImageBuf &img, const ImageSpec &outspec_template,
-              std::string outputfilename, ImageOutput *out,
-              TypeDesc outputdatatype, bool mipmap)
-{
-    ImageSpec outspec = outspec_template;
-    outspec.set_format (outputdatatype);
-
-    if (mipmap && !out->supports ("multiimage") && !out->supports ("mipmap")) {
-        std::cerr << "maketx ERROR: \"" << outputfilename
-                  << "\" format does not support multires images\n";
-        exit (EXIT_FAILURE);
-    }
-
-    if (! mipmap && ! strcmp (out->format_name(), "openexr")) {
-        // Send hint to OpenEXR driver that we won't specify a MIPmap
-        outspec.attribute ("openexr:levelmode", 0 /* ONE_LEVEL */);
-    }
-
-    if (mipmap && ! strcmp (out->format_name(), "openexr")) {
-        outspec.attribute ("openexr:roundingmode", 0 /* ROUND_DOWN */);
-    }
-
-    // OpenEXR always uses border sampling for environment maps
-    if ((envlatlmode || envcubemode) &&
-            !strcmp(out->format_name(), "openexr")) {
-        src_samples_border = true;
-        outspec.attribute ("oiio:updirection", "y");
-        outspec.attribute ("oiio:sampleborder", 1);
-    }
-    if (envlatlmode && src_samples_border)
-        fix_latl_edges (img);
-
-    Timer writetimer;
-    if (! out->open (outputfilename.c_str(), outspec)) {
-        std::cerr << "maketx ERROR: Could not open \"" << outputfilename
-                  << "\" : " << out->geterror() << "\n";
-        exit (EXIT_FAILURE);
-    }
-
-    // Write out the image
-    if (verbose) {
-        std::cout << "  Writing file: " << outputfilename << std::endl;
-        std::cout << "  Filter \"" << filter->name() << "\" width = " 
-                  << filter->width() << "\n";
-        std::cout << "  Top level is " << formatres(outspec) << std::endl;
-    }
-
-    if (! img.write (out)) {
-        // ImageBuf::write transfers any errors from the ImageOutput to
-        // the ImageBuf.
-        std::cerr << "maketx ERROR: Write failed \" : " << img.geterror() << "\n";
-        out->close ();
-        exit (EXIT_FAILURE);
-    }
-
-    stat_writetime += writetimer();
-
-    if (mipmap) {  // Mipmap levels:
-        if (verbose)
-            std::cout << "  Mipmapping...\n" << std::flush;
-        ImageBuf tmp;
-        ImageBuf *big = &img, *small = &tmp;
-        while (outspec.width > 1 || outspec.height > 1) {
-            Timer miptimer;
-            ImageSpec smallspec;
-
-            if (mipimages.size()) {
-                // Special case -- the user specified a custom MIP level
-                small->reset (mipimages[0]);
-                small->read (0, 0, true, TypeDesc::FLOAT);
-                smallspec = small->spec();
-                if (smallspec.nchannels != outspec.nchannels) {
-                    std::cout << "WARNING: Custom mip level \"" << mipimages[0]
-                              << " had the wrong number of channels.\n";
-                    ImageBuf *t = new ImageBuf (mipimages[0], smallspec);
-                    ImageBufAlgo::setNumChannels(*t, *small, outspec.nchannels);
-                    std::swap (t, small);
-                    delete t;
-                }
-                smallspec.tile_width = outspec.tile_width;
-                smallspec.tile_height = outspec.tile_height;
-                smallspec.tile_depth = outspec.tile_depth;
-                mipimages.erase (mipimages.begin());
-            } else {
-                // Resize a factor of two smaller
-                smallspec = outspec;
-                smallspec.width = big->spec().width;
-                smallspec.height = big->spec().height;
-                smallspec.depth = big->spec().depth;
-                if (smallspec.width > 1)
-                    smallspec.width /= 2;
-                if (smallspec.height > 1)
-                    smallspec.height /= 2;
-                smallspec.full_width = smallspec.width;
-                smallspec.full_height = smallspec.height;
-                smallspec.full_depth = smallspec.depth;
-                smallspec.set_format (TypeDesc::FLOAT);
-
-                // Trick: to get the resize working properly, we reset
-                // both display and pixel windows to match, and have 0
-                // offset, AND doctor the big image to have its display
-                // and pixel windows match.  Don't worry, the texture
-                // engine doesn't care what the upper MIP levels have
-                // for the window sizes, it uses level 0 to determine
-                // the relatinship between texture 0-1 space (display
-                // window) and the pixels.
-                smallspec.x = 0;
-                smallspec.y = 0;
-                smallspec.full_x = 0;
-                smallspec.full_y = 0;
-                small->alloc (smallspec);  // Realocate with new size
-                big->set_full (big->xbegin(), big->xend(), big->ybegin(),
-                               big->yend(), big->zbegin(), big->zend());
-
-                if (filtername == "box" && filter->width() == 1.0f)
-                    parallel_image (resize_block, small, big,
-                                    small->xbegin(), small->xend(),
-                                    small->ybegin(), small->yend(),
-                                    nthreads);
-                else
-                    parallel_image (resize_block_HQ, small, big,
-                                    small->xbegin(), small->xend(),
-                                    small->ybegin(), small->yend(),
-                                    nthreads);
-            }
-
-            stat_miptime += miptimer();
-            outspec = smallspec;
-            outspec.set_format (outputdatatype);
-            if (envlatlmode && src_samples_border)
-                fix_latl_edges (*small);
-
-            Timer writetimer;
-            // If the format explicitly supports MIP-maps, use that,
-            // otherwise try to simulate MIP-mapping with multi-image.
-            ImageOutput::OpenMode mode = out->supports ("mipmap") ?
-                ImageOutput::AppendMIPLevel : ImageOutput::AppendSubimage;
-            if (! out->open (outputfilename.c_str(), outspec, mode)) {
-                std::cerr << "maketx ERROR: Could not append \"" << outputfilename
-                          << "\" : " << out->geterror() << "\n";
-                exit (EXIT_FAILURE);
-            }
-            if (! small->write (out)) {
-                // ImageBuf::write transfers any errors from the
-                // ImageOutput to the ImageBuf.
-                std::cerr << "maketx ERROR writing \"" << outputfilename
-                          << "\" : " << small->geterror() << "\n";
-                out->close ();
-                exit (EXIT_FAILURE);
-            }
-            stat_writetime += writetimer();
-            if (verbose) {
-                std::cout << "    " << formatres(smallspec) << std::endl;
-            }
-            std::swap (big, small);
-        }
-    }
-
-    if (verbose)
-        std::cout << "  Wrote file: " << outputfilename << std::endl;
-    writetimer.reset ();
-    writetimer.start ();
-    if (! out->close ()) {
-        std::cerr << "maketx ERROR writing \"" << outputfilename
-                  << "\" : " << out->geterror() << "\n";
-        exit (EXIT_FAILURE);
-    }
-    stat_writetime += writetimer ();
->>>>>>> 0f6ce440
 }
 
 
@@ -1381,7 +302,6 @@
     Timer alltimer;
     getargs (argc, argv);
 
-<<<<<<< HEAD
     OIIO::attribute ("threads", param.nthreads);
     if (stats) {
         ImageCache *ic = ImageCache::create ();  // get the shared one
@@ -1389,15 +309,6 @@
         ic->attribute ("max_memory_MB", 1024.0);  // 1 GB cache
         // N.B. This will apply to the default IC that any ImageBuf's get.
     }
-=======
-    OIIO::attribute ("threads", nthreads);
-
-    // N.B. This will apply to the default IC that any ImageBuf's get.
-    ImageCache *ic = ImageCache::create ();  // get the shared one
-    ic->attribute ("forcefloat", 1);   // Force float upon read
-    ic->attribute ("max_memory_MB", 1024.0);  // 1 GB cache
-    ic->attribute ("unassociatedalpha", (int)ignore_unassoc);
->>>>>>> 0f6ce440
 
     if (mipmapmode) {
         param.conversionmode = MaketxParams::MIPMAP;
