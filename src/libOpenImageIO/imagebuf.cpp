--- conflicted
+++ resolved
@@ -1259,14 +1259,8 @@
     z -= spec().z;
     size_t p = y * m_spec.scanline_bytes() + x * m_spec.pixel_bytes();
     if (z)
-<<<<<<< HEAD
-      p += z * clamped_mult64 (m_spec.scanline_bytes(), (imagesize_t)spec().height);
-//        p += z * m_spec.scanline_bytes() * spec().height;
-    return &(m_pixels[p]);
-=======
         p += z * m_spec.scanline_bytes() * spec().height;
     return &(m_localpixels[p]);
->>>>>>> 2b8a9c7c
 }
 
 
