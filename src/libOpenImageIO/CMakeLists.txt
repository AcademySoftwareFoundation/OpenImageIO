if (VERBOSE)
   message (STATUS "Create imagio_pvt.h from imageio_pvt.h.in")
endif ()
file (TO_NATIVE_PATH "${PLUGIN_SEARCH_PATH}" PLUGIN_SEARCH_PATH_NATIVE)
configure_file (imageio_pvt.h.in "${CMAKE_BINARY_DIR}/include/imageio_pvt.h" @ONLY)

file (GLOB libOpenImageIO_hdrs ../include/OpenImageIO/*.h)

if (NOT USE_EXTERNAL_PUGIXML)
    list (APPEND libOpenImageIO_hdrs
          ../include/OpenImageIO/pugiconfig.hpp
          ../include/OpenImageIO/pugixml.hpp
          ../include/OpenImageIO/pugixml.cpp
    )
    if (CMAKE_COMPILER_IS_GNUCC AND NOT ${GCC_VERSION} VERSION_LESS 6.0)
        set_source_files_properties (formatspec.cpp xmp.cpp
                                     PROPERTIES COMPILE_FLAGS -Wno-error=placement-new)
    endif ()
endif()

# Make the build complete for newer ffmpeg versions (3.1.1+) that have
# marked m_format_context->streams[i]->codec as deprecated.
# FIXME -- at some point, come back and figure out how to fix for real
# before the field disappears entirely.
if (NOT MSVC)
    set_source_files_properties (../ffmpeg.imageio/ffmpeginput.cpp
                             PROPERTIES COMPILE_FLAGS "-Wno-deprecated-declarations")
endif()

set (libOpenImageIO_srcs
                          imagebufalgo.cpp
                          imagebufalgo_pixelmath.cpp
                          imagebufalgo_channels.cpp
                          imagebufalgo_compare.cpp
                          imagebufalgo_copy.cpp
                          imagebufalgo_deep.cpp
                          imagebufalgo_draw.cpp
                          imagebufalgo_addsub.cpp
                          imagebufalgo_muldiv.cpp
                          imagebufalgo_mad.cpp
                          imagebufalgo_orient.cpp
                          imagebufalgo_xform.cpp
                          imagebufalgo_yee.cpp imagebufalgo_opencv.cpp
                          deepdata.cpp exif.cpp exif-canon.cpp
                          formatspec.cpp imagebuf.cpp
                          imageinput.cpp imageio.cpp imageioplugin.cpp
                          imageoutput.cpp iptc.cpp xmp.cpp
                          color_ocio.cpp
                          maketexture.cpp
                          ../libutil/argparse.cpp
                          ../libutil/benchmark.cpp
                          ../libutil/errorhandler.cpp 
                          ../libutil/filesystem.cpp 
                          ../libutil/farmhash.cpp 
                          ../libutil/filter.cpp 
                          ../libutil/hashes.cpp 
                          ../libutil/paramlist.cpp 
                          ../libutil/plugin.cpp 
                          ../libutil/SHA1.cpp 
                          ../libutil/strutil.cpp 
                          ../libutil/sysutil.cpp 
                          ../libutil/thread.cpp 
                          ../libutil/timer.cpp 
                          ../libutil/typedesc.cpp 
                          ../libutil/ustring.cpp 
                          ../libutil/xxhash.cpp 
                          ../libtexture/texturesys.cpp 
                          ../libtexture/texture3d.cpp 
                          ../libtexture/environment.cpp 
                          ../libtexture/texoptions.cpp 
                          ../libtexture/imagecache.cpp
                          ${libOpenImageIO_srcs}
                          ${libOpenImageIO_hdrs}
                         )


# If the 'EMBEDPLUGINS' option is set, we want to compile the source for
# all the plugins into libOpenImageIO.
if (EMBEDPLUGINS)
    add_definitions ("-DEMBED_PLUGINS=1"
                     ${format_plugin_definitions})
    include_directories (${format_plugin_include_dirs})

    # Organize the embedded plugins into source folders
    set (plugin_types "")
    foreach (src ${libOpenImageIO_srcs})
        if (src MATCHES "^.+/([^/]+)\\.imageio/.+$")
            set (plugin_types ${plugin_types} ${CMAKE_MATCH_1})
        endif ()
    endforeach ()
    list (REMOVE_DUPLICATES plugin_types)
    foreach (plugin ${plugin_types})
        source_group ("Plugins\\${plugin}"
                      REGULAR_EXPRESSION "^.+/${plugin}\\.imageio/.+$"
                     )
    endforeach ()
endif ()

# Source groups for libutil and libtexture
source_group ("libutil"    REGULAR_EXPRESSION ".+/libutil/.+")
source_group ("libtexture" REGULAR_EXPRESSION ".+/libtexture/.+")

if (BUILDSTATIC)
    add_library (OpenImageIO STATIC ${libOpenImageIO_srcs})
else ()
    add_library (OpenImageIO SHARED ${libOpenImageIO_srcs})
endif ()

# if (SANITIZE AND ${CMAKE_SYSTEM_NAME} STREQUAL "Linux")
#     # target_link_libraries (OpenImageIO "asan" "ubsan")
#     target_link_libraries (OpenImageIO ${SANITIZE_LIBRARIES})
# endif ()

target_link_libraries (OpenImageIO
                       ${SANITIZE_LIBRARIES}
                       ${format_plugin_libs} # Add all the target link libraries from the plugins
                       ${Boost_LIBRARIES}
                       ${CMAKE_DL_LIBS})

include_directories (${ROBINMAP_INCLUDE_DIR})

# Include OpenColorIO if using it
if (USE_OCIO AND OCIO_FOUND)
    if (VERBOSE)
        message (STATUS "Linking OpenColorIO ${OCIO_LIBRARIES}")
    endif ()
    target_link_libraries (OpenImageIO ${OCIO_LIBRARIES})
endif ()

# Include OpenCV if using it
if (OpenCV_FOUND)
    include_directories (${OpenCV_INCLUDE_DIR})
    target_link_libraries (OpenImageIO ${OpenCV_LIBS})
endif ()

# Include Freetype if using it
if (FREETYPE_FOUND)
    include_directories (${FREETYPE_INCLUDE_DIRS})
    target_link_libraries (OpenImageIO ${FREETYPE_LIBRARIES} ${BZIP2_LIBRARIES})
endif ()

# Include GDCM if using it
if (GDCM_FOUND)
    include_directories (${GDCM_INCLUDE_DIRS})
    target_link_libraries (OpenImageIO ${GDCM_LIBRARIES})
    # set_property(SOURCE dicominput.cpp APPEND_STRING PROPERTY COMPILE_FLAGS " -Wno-macro-redefined ")
    set_property(SOURCE ../dicom.imageio/dicominput.cpp APPEND_STRING PROPERTY COMPILE_FLAGS " -Wno-macro-redefined ")
endif ()


if (MSVC)
    # In some MSVC setups, the IBA functions with huge template expansions
    # can run into trouble if the /bigobj flag is not used. Turn it on for
    # these files most likely to use it.
    # FIXME: Does anybody know if there is an advantage to limiting it to
    # just the files that most need it? Or is it better to make it totally
    # foolproof by using /bigobj for all our modules on Windows?
    file (GLOB iba_sources "imagebufalgo_*.cpp")
    set_property (SOURCE imagebuf.cpp ${iba_sources}
                  APPEND_STRING PROPERTY COMPILE_FLAGS " /bigobj ")
endif ()

if (WIN32)
    target_link_libraries (OpenImageIO psapi.lib)
endif ()

if (VISIBILITY_MAP_FILE)
    add_dependencies (OpenImageIO "${VISIBILITY_MAP_FILE}")
endif ()

if (USE_EXTERNAL_PUGIXML)
    target_link_libraries (OpenImageIO ${PUGIXML_LIBRARIES})
endif ()

target_link_libraries (OpenImageIO ${ILMBASE_LIBRARIES})
target_link_libraries (OpenImageIO ${OPENEXR_LIBRARIES})
target_link_libraries (OpenImageIO ${ZLIB_LIBRARIES})

if (VERBOSE)
    message(STATUS "Setting SOVERSION to: ${SOVERSION}")
endif ()
set_target_properties(OpenImageIO
                         PROPERTIES
                         VERSION ${OIIO_VERSION_MAJOR}.${OIIO_VERSION_MINOR}.${OIIO_VERSION_PATCH}
                         SOVERSION ${SOVERSION}
                     )
if (VISIBILITY_COMMAND)
    set_target_properties (OpenImageIO
                           PROPERTIES
                           LINK_FLAGS "${VISIBILITY_COMMAND} ${VISIBILITY_MAP_COMMAND}")
endif ()

# For consistency with the linux SpComp2s, create Mac OS X SpComp2s
# with a .so suffix instead of a .dylib suffix.
if(DEFINED OVERRIDE_SHARED_LIBRARY_SUFFIX)
  if (VERBOSE)
      message(STATUS "Setting SUFFIX to: ${OVERRIDE_SHARED_LIBRARY_SUFFIX}")
  endif ()
  set_target_properties(OpenImageIO
                           PROPERTIES
                           SUFFIX ${OVERRIDE_SHARED_LIBRARY_SUFFIX}
                       )
endif(DEFINED OVERRIDE_SHARED_LIBRARY_SUFFIX)

if (EXTRA_DSO_LINK_ARGS)
    set_target_properties (OpenImageIO PROPERTIES LINK_FLAGS ${EXTRA_DSO_LINK_ARGS})
endif()

oiio_install_targets (OpenImageIO)


# Testing

if (OIIO_BUILD_TESTS)

    add_executable (imagebuf_test imagebuf_test.cpp)
    set_target_properties (imagebuf_test PROPERTIES FOLDER "Unit Tests")
    target_link_libraries (imagebuf_test OpenImageIO ${Boost_LIBRARIES})
    add_test (unit_imagebuf imagebuf_test)

    add_executable (imagecache_test imagecache_test.cpp)
    set_target_properties (imagecache_test PROPERTIES FOLDER "Unit Tests")
    target_link_libraries (imagecache_test OpenImageIO ${Boost_LIBRARIES})
    add_test (unit_imagecache imagecache_test)

    add_executable (imagebufalgo_test imagebufalgo_test.cpp)
    set_target_properties (imagebufalgo_test PROPERTIES FOLDER "Unit Tests")
    target_link_libraries (imagebufalgo_test OpenImageIO ${Boost_LIBRARIES})
    add_test (unit_imagebufalgo imagebufalgo_test)

    add_executable (imagespec_test imagespec_test.cpp)
    set_target_properties (imagespec_test PROPERTIES FOLDER "Unit Tests")
    target_link_libraries (imagespec_test OpenImageIO ${Boost_LIBRARIES})
    add_test (unit_imagespec imagespec_test)
    
    add_executable (imagespeed_test imagespeed_test.cpp)
    set_target_properties (imagespeed_test PROPERTIES FOLDER "Unit Tests")
    target_link_libraries (imagespeed_test OpenImageIO ${Boost_LIBRARIES})
    #add_test (imagespeed_test imagespeed_test)

<<<<<<< HEAD
    add_executable (compute_test compute_test.cpp)
    set_target_properties (compute_test PROPERTIES FOLDER "Unit Tests")
    target_link_libraries (compute_test OpenImageIO ${Boost_LIBRARIES})
    add_test (unit_compute compute_test)

endif (OIIO_BUILD_TESTS)
=======
endif (OIIO_BUILD_TESTS)

# Package config support

# Configure and install pkg_config file.
if (OIIO_INSTALL_PKGCONFIG)
  # Make sure all libraries ends with "_LIBRARIES"
  set(WEBP_LIBRARIES ${WEBP_LIBRARY})
  set(LIBRAW_LIBRARIES ${LibRaw_r_LIBRARIES})
  foreach(lib IN ITEMS Boost PNG TIFF JPEG ZLIB FIELD3D OPENJPEG WEBP OpenCV OPENSSL FREETYPE GIF LIBRAW OCIO)
    if (${lib}_FOUND)
      list (APPEND PKG_LIBRARY_FLAGS ${${lib}_LIBRARIES})
    endif()
  endforeach()
  list (APPEND PKG_LIBRARY_FLAGS ${CMAKE_DL_LIBS})
  string(REPLACE ";" " -l" PKG_LIBRARIES_STRING "${PKG_LIBRARY_FLAGS}")
  # Write the file.
  file ( WRITE ${CMAKE_BINARY_DIR}/OpenImageIO.pc "prefix=${CMAKE_INSTALL_PREFIX}
exec_prefix=\${prefix}
libdir=\${exec_prefix}/lib
includedir=\${prefix}/include
OpenImageIO_includedir=\${prefix}/include/OpenImageIO

Name: OpenImageIO
Description: OpenImageIO is an open source library for reading and writing image file formats, a nice format-agnostic image viewer, and other image-related classes and utilities.
Version: ${OIIO_VERSION_MAJOR}.${OIIO_VERSION_MINOR}.${OIIO_VERSION_PATCH}
Libs: -L${libdir} -lOpenImageIO -l${PKG_LIBRARIES_STRING}
Cflags: -I\${OpenImageIO_includedir}
Requires: OpenEXR
")
  install (FILES ${CMAKE_BINARY_DIR}/OpenImageIO.pc DESTINATION lib/pkgconfig)
endif (OIIO_INSTALL_PKGCONFIG)
>>>>>>> ba3c6b27
<|MERGE_RESOLUTION|>--- conflicted
+++ resolved
@@ -238,14 +238,11 @@
     target_link_libraries (imagespeed_test OpenImageIO ${Boost_LIBRARIES})
     #add_test (imagespeed_test imagespeed_test)
 
-<<<<<<< HEAD
     add_executable (compute_test compute_test.cpp)
     set_target_properties (compute_test PROPERTIES FOLDER "Unit Tests")
     target_link_libraries (compute_test OpenImageIO ${Boost_LIBRARIES})
     add_test (unit_compute compute_test)
 
-endif (OIIO_BUILD_TESTS)
-=======
 endif (OIIO_BUILD_TESTS)
 
 # Package config support
@@ -277,5 +274,4 @@
 Requires: OpenEXR
 ")
   install (FILES ${CMAKE_BINARY_DIR}/OpenImageIO.pc DESTINATION lib/pkgconfig)
-endif (OIIO_INSTALL_PKGCONFIG)
->>>>>>> ba3c6b27
+endif (OIIO_INSTALL_PKGCONFIG)