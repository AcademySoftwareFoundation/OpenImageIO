/*
  Copyright 2013 Larry Gritz and the other authors and contributors.
  All Rights Reserved.

  Redistribution and use in source and binary forms, with or without
  modification, are permitted provided that the following conditions are
  met:
  * Redistributions of source code must retain the above copyright
    notice, this list of conditions and the following disclaimer.
  * Redistributions in binary form must reproduce the above copyright
    notice, this list of conditions and the following disclaimer in the
    documentation and/or other materials provided with the distribution.
  * Neither the name of the software's owners nor the names of its
    contributors may be used to endorse or promote products derived from
    this software without specific prior written permission.
  THIS SOFTWARE IS PROVIDED BY THE COPYRIGHT HOLDERS AND CONTRIBUTORS
  "AS IS" AND ANY EXPRESS OR IMPLIED WARRANTIES, INCLUDING, BUT NOT
  LIMITED TO, THE IMPLIED WARRANTIES OF MERCHANTABILITY AND FITNESS FOR
  A PARTICULAR PURPOSE ARE DISCLAIMED. IN NO EVENT SHALL THE COPYRIGHT
  OWNER OR CONTRIBUTORS BE LIABLE FOR ANY DIRECT, INDIRECT, INCIDENTAL,
  SPECIAL, EXEMPLARY, OR CONSEQUENTIAL DAMAGES (INCLUDING, BUT NOT
  LIMITED TO, PROCUREMENT OF SUBSTITUTE GOODS OR SERVICES; LOSS OF USE,
  DATA, OR PROFITS; OR BUSINESS INTERRUPTION) HOWEVER CAUSED AND ON ANY
  THEORY OF LIABILITY, WHETHER IN CONTRACT, STRICT LIABILITY, OR TORT
  (INCLUDING NEGLIGENCE OR OTHERWISE) ARISING IN ANY WAY OUT OF THE USE
  OF THIS SOFTWARE, EVEN IF ADVISED OF THE POSSIBILITY OF SUCH DAMAGE.

  (This is the Modified BSD License)
*/

#include <cstdio>
#include <cstdlib>
#include <cmath>
#include <iostream>
#include <iterator>
#include <limits>
#include <sstream>

#include <boost/version.hpp>
#include <boost/filesystem.hpp>
#include <boost/regex.hpp>
#include <boost/shared_ptr.hpp>

#include <OpenEXR/ImathMatrix.h>
#include <OpenEXR/half.h>

#include "argparse.h"
#include "dassert.h"
#include "filesystem.h"
#include "fmath.h"
#include "strutil.h"
#include "sysutil.h"
#include "timer.h"
#include "imageio.h"
#include "imagebuf.h"
#include "imagebufalgo.h"
#include "thread.h"
#include "filter.h"

OIIO_NAMESPACE_USING


static spin_mutex maketx_mutex;   // for anything that needs locking



static Filter2D *
setup_filter (const std::string &filtername)
{
    // Figure out the recommended filter width for the named filter
    float filterwidth = 1.0f;
    for (int i = 0, e = Filter2D::num_filters();  i < e;  ++i) {
        FilterDesc d;
        Filter2D::get_filterdesc (i, &d);
        if (filtername == d.name) {
            filterwidth = d.width;
            break;
        }
    }

    Filter2D *filter = Filter2D::create (filtername, filterwidth, filterwidth);

    return filter;
}



static TypeDesc
set_prman_options(TypeDesc out_dataformat, ImageSpec &configspec)
{
    // Force separate planar image handling, and also emit prman metadata
    configspec.attribute ("planarconfig", "separate");
    configspec.attribute ("maketx:prman_metadata", 1);

    // 8-bit : 64x64
    if (out_dataformat == TypeDesc::UINT8 || out_dataformat == TypeDesc::INT8) {
        configspec.tile_width = 64;
        configspec.tile_height = 64;
    }

    // 16-bit : 64x32
    // Force u16 -> s16
    // In prman's txmake (last tested in 15.0)
    // specifying -short creates a signed int representation
    if (out_dataformat == TypeDesc::UINT16)
        out_dataformat = TypeDesc::INT16;

    if (out_dataformat == TypeDesc::INT16) {
        configspec.tile_width = 64;
        configspec.tile_height = 32;
    }

    // Float: 32x32
    // In prman's txmake (last tested in 15.0)
    // specifying -half or -float make 32x32 tile size
    if (out_dataformat == TypeDesc::DOUBLE)
        out_dataformat = TypeDesc::FLOAT;
    if (out_dataformat == TypeDesc::HALF || out_dataformat == TypeDesc::FLOAT) {
        configspec.tile_width = 32;
        configspec.tile_height = 32;
    }

    return out_dataformat;
}



static TypeDesc
set_oiio_options(TypeDesc out_dataformat, ImageSpec &configspec)
{
    // Interleaved channels are faster to read
    configspec.attribute ("planarconfig", "contig");
    
    // Force fixed tile-size across the board
    configspec.tile_width = 64;
    configspec.tile_height = 64;
    
    return out_dataformat;
}



static std::string
datestring (time_t t)
{
    struct tm mytm;
    Sysutil::get_local_time (&t, &mytm);
    return Strutil::format ("%4d:%02d:%02d %2d:%02d:%02d",
                            mytm.tm_year+1900, mytm.tm_mon+1, mytm.tm_mday,
                            mytm.tm_hour, mytm.tm_min, mytm.tm_sec);
}



// Copy src into dst, but only for the range [x0,x1) x [y0,y1).
template<typename SRCTYPE>
static bool
copy_block_ (ImageBuf &dst, const ImageBuf &src, ROI roi=ROI())
{
    int nchannels = dst.spec().nchannels;
    ASSERT (src.spec().nchannels == nchannels);
    ROI image_roi = get_roi (dst.spec());
    if (roi.defined())
        image_roi = roi_intersection (image_roi, roi);
    ImageBuf::Iterator<float> d (dst, image_roi);
    ImageBuf::ConstIterator<SRCTYPE> s (src, image_roi, ImageBuf::WrapBlack);
    for (  ; ! d.done();  ++d, ++s) {
        for (int c = 0;  c < nchannels;  ++c)
            d[c] = s[c];
    }
    return true;
}



// Copy src into dst, but only for the range [x0,x1) x [y0,y1).
static bool
copy_block (ImageBuf &dst, const ImageBuf &src, ROI roi)
{
    ASSERT (dst.spec().format == TypeDesc::TypeFloat);
    OIIO_DISPATCH_TYPES ("copy_block", copy_block_, src.spec().format,
                         dst, src, roi);
}



// Resize src into dst using a good quality filter,
// for the pixel range [x0,x1) x [y0,y1).
static void
resize_block_HQ (ImageBuf &dst, const ImageBuf &src, ROI roi, Filter2D *filter)
{
    int x0 = roi.xbegin, x1 = roi.xend, y0 = roi.ybegin, y1 = roi.yend;
    ImageBufAlgo::resize (dst, src, x0, x1, y0, y1, filter);
}



template<class SRCTYPE>
static void
interppixel_NDC_clamped (const ImageBuf &buf, float x, float y, float *pixel,
                         bool envlatlmode)
{
    int fx = buf.spec().full_x;
    int fy = buf.spec().full_y;
    int fw = buf.spec().full_width;
    int fh = buf.spec().full_height;
    x = static_cast<float>(fx) + x * static_cast<float>(fw);
    y = static_cast<float>(fy) + y * static_cast<float>(fh);

    int n = buf.spec().nchannels;
    float *p0 = ALLOCA(float, 4*n), *p1 = p0+n, *p2 = p1+n, *p3 = p2+n;

    x -= 0.5f;
    y -= 0.5f;
    int xtexel, ytexel;
    float xfrac, yfrac;
    xfrac = floorfrac (x, &xtexel);
    yfrac = floorfrac (y, &ytexel);

    // Get the four texels
    ImageBuf::ConstIterator<SRCTYPE> it (buf, ROI(xtexel, xtexel+2, ytexel, ytexel+2), ImageBuf::WrapClamp);
    for (int c = 0; c < n; ++c) p0[c] = it[c];
    ++it;
    for (int c = 0; c < n; ++c) p1[c] = it[c];
    ++it;
    for (int c = 0; c < n; ++c) p2[c] = it[c];
    ++it;
    for (int c = 0; c < n; ++c) p3[c] = it[c];

    if (envlatlmode) {
        // For latlong environment maps, in order to conserve energy, we
        // must weight the pixels by sin(t*PI) because pixels closer to
        // the pole are actually less area on the sphere. Doing this
        // wrong will tend to over-represent the high latitudes in
        // low-res MIP levels.  We fold the area weighting into our
        // linear interpolation by adjusting yfrac.
        int ynext = Imath::clamp (ytexel+1, buf.ymin(), buf.ymax());
        ytexel = Imath::clamp (ytexel, buf.ymin(), buf.ymax());
        float w0 = (1.0f - yfrac) * sinf ((float)M_PI * (ytexel+0.5f)/(float)fh);
        float w1 = yfrac * sinf ((float)M_PI * (ynext+0.5f)/(float)fh);
        yfrac = w0 / (w0 + w1);
    }

    // Bilinearly interpolate
    bilerp (p0, p1, p2, p3, xfrac, yfrac, n, pixel);
}



// Resize src into dst, relying on the linear interpolation of
// interppixel_NDC_full or interppixel_NDC_clamped, for the pixel range.
template<class SRCTYPE>
static bool
resize_block_ (ImageBuf &dst, const ImageBuf &src, ROI roi, bool envlatlmode)
{
    int x0 = roi.xbegin, x1 = roi.xend, y0 = roi.ybegin, y1 = roi.yend;
    const ImageSpec &srcspec (src.spec());
    bool src_is_crop = (srcspec.x > srcspec.full_x ||
                        srcspec.y > srcspec.full_y ||
                        srcspec.z > srcspec.full_z ||
                        srcspec.x+srcspec.width < srcspec.full_x+srcspec.full_width ||
                        srcspec.y+srcspec.height < srcspec.full_y+srcspec.full_height ||
                        srcspec.z+srcspec.depth < srcspec.full_z+srcspec.full_depth);

    const ImageSpec &dstspec (dst.spec());
    float *pel = (float *) alloca (dstspec.pixel_bytes());
    float xoffset = dstspec.full_x;
    float yoffset = dstspec.full_y;
    float xscale = 1.0f / (float)dstspec.full_width;
    float yscale = 1.0f / (float)dstspec.full_height;
    int nchannels = dst.nchannels();
    ASSERT (dst.spec().format == TypeDesc::TypeFloat);
    ImageBuf::Iterator<float> d (dst, roi);
    for (int y = y0;  y < y1;  ++y) {
        float t = (y+0.5f)*yscale + yoffset;
        for (int x = x0;  x < x1;  ++x, ++d) {
            float s = (x+0.5f)*xscale + xoffset;
            if (src_is_crop)
                src.interppixel_NDC_full (s, t, pel);
            else
                interppixel_NDC_clamped<SRCTYPE> (src, s, t, pel, envlatlmode);
            for (int c = 0; c < nchannels; ++c)
                d[c] = pel[c];
        }
    }
    return true;
}


// Helper function to compute the first bilerp pass into a scanline buffer
template<class SRCTYPE>
static void
halve_horiz(const SRCTYPE *s, const int nchannels, size_t sw, float *scanline)
{
    const size_t xstride = nchannels * sizeof(SRCTYPE);
    float *dst = scanline;
    for (size_t i = 0; i < sw; i += 2, s += xstride) {
        for (size_t j = 0; j < nchannels; ++j, ++dst, ++s)
            *dst = 0.5 * (*s + *(s + xstride));
    }
}



// Bilinear resize performed as a 2-pass filter.
// Optimized to assume that the images are contiguous.
template<class SRCTYPE>
static bool
resize_block_2pass (ImageBuf &dst, const ImageBuf &src, ROI roi)
{
    ASSERT(dst.spec().width == roi.width());            // Full width ROI
    ASSERT(roi.xbegin == 0 && roi.xend == roi.width()); // Not inset
    ASSERT(dst.spec().width == src.spec().width / 2);   // Src is 2x
    ASSERT(src.spec().format == dst.spec().format);     // Same formats
    ASSERT(src.nchannels() == dst.nchannels());         // Same channels
    ASSERT(roi.ybegin + roi.height() <= dst.spec().height);

    // Allocate two scanline buffers to hold the result of the first pass
    const int nchannels = dst.nchannels();
    const size_t row_bytes = roi.width() * nchannels * sizeof(float);
    float *S0 = (float *)malloc(row_bytes);             // float tmp buffers
    float *S1 = (float *)malloc(row_bytes);
    
    // We know that the buffers created for mipmapping are all contiguous,
    // so we can skip the iterators for a bilerp resize entirely along with
    // any NDC -> pixel math, and just directly traverse pixels.
    const SRCTYPE *s = (const SRCTYPE *)src.localpixels();
    SRCTYPE *d = (SRCTYPE *)dst.localpixels();
    ASSERT(s && d);                                     // Assume contig bufs
    const size_t xstride = nchannels * sizeof(SRCTYPE); // Pixel offset
    d += roi.ybegin * dst.spec().width * xstride;       // Top of dst ROI
    const size_t ystride = src.spec().width * xstride;  // Scanline offset
    s += 2 * roi.ybegin * ystride;                      // Top of src ROI
    
    // Run through destination rows, doing the two-pass bilerp filter
    const size_t dw = roi.width(), dh = roi.height();   // Loop invariants
    const size_t sw = dw * 2;                           // Handle odd res
    for (size_t y = 0; y < dh; ++y) {                   // For each dst ROI row
        halve_horiz(s, nchannels, sw, S0);              // Source scanline #1
        s += ystride;
        halve_horiz(s, nchannels, sw, S1);              // Source scanline #2
        s += ystride;
        const float *s0 = S0, *s1 = S1;
        for (size_t x = 0; x < dw; ++x) {               // For each dst ROI col
            for (size_t i = 0; i < nchannels; ++i, ++s0, ++s1, ++d)
                *d = 0.5 * (*s0 + *s1);                 // Average vertically
        }
    }
    
    free(S0);                                           // Release buffers
    free(S1);
    
    return true;
}



static bool
resize_block (ImageBuf &dst, const ImageBuf &src, ROI roi, bool envlatlmode)
{
  if (!envlatlmode) {
      OIIO_DISPATCH_TYPES("resize_block_2pass", resize_block_2pass,
                          src.spec().format, dst, src, roi);
  }
  
  ASSERT (dst.spec().format == TypeDesc::TypeFloat);
  OIIO_DISPATCH_TYPES ("resize_block", resize_block_, src.spec().format,
                       dst, src, roi, envlatlmode);
}



// Copy src into dst, but only for the range [x0,x1) x [y0,y1).
static void
check_nan_block (const ImageBuf &src, ROI roi, int &found_nonfinite)
{
    int x0 = roi.xbegin, x1 = roi.xend, y0 = roi.ybegin, y1 = roi.yend;
    const ImageSpec &spec (src.spec());
    float *pel = (float *) alloca (spec.pixel_bytes());
    for (int y = y0;  y < y1;  ++y) {
        for (int x = x0;  x < x1;  ++x) {
            src.getpixel (x, y, pel);
            for (int c = 0;  c < spec.nchannels;  ++c) {
                if (! isfinite(pel[c])) {
                    spin_lock lock (maketx_mutex);
                    if (found_nonfinite < 3)
                        std::cerr << "maketx ERROR: Found " << pel[c]
                                  << " at (x=" << x << ", y=" << y << ")\n";
                    ++found_nonfinite;
                    break;  // skip other channels, there's no point
                }
            }
        }
    }
}



static void
fix_latl_edges (ImageBuf &buf)
{
    int n = buf.nchannels();
    float *left = ALLOCA (float, n);
    float *right = ALLOCA (float, n);

    // Make the whole first and last row be solid, since they are exactly
    // on the pole
    float wscale = 1.0f / (buf.spec().width);
    for (int j = 0;  j <= 1;  ++j) {
        int y = (j==0) ? buf.ybegin() : buf.yend()-1;
        // use left for the sum, right for each new pixel
        for (int c = 0;  c < n;  ++c)
            left[c] = 0.0f;
        for (int x = buf.xbegin();  x < buf.xend();  ++x) {
            buf.getpixel (x, y, right);
            for (int c = 0;  c < n;  ++c)
                left[c] += right[c];
        }
        for (int c = 0;  c < n;  ++c)
            left[c] *= wscale;
        for (int x = buf.xbegin();  x < buf.xend();  ++x)
            buf.setpixel (x, y, left);
    }

    // Make the left and right match, since they are both right on the
    // prime meridian.
    for (int y = buf.ybegin();  y < buf.yend();  ++y) {
        buf.getpixel (buf.xbegin(), y, left);
        buf.getpixel (buf.xend()-1, y, right);
        for (int c = 0;  c < n;  ++c)
            left[c] = 0.5f * left[c] + 0.5f * right[c];
        buf.setpixel (buf.xbegin(), y, left);
        buf.setpixel (buf.xend()-1, y, left);
    }
}



static std::string
formatres (const ImageSpec &spec, bool extended=false)
{
    std::string s;
    s = Strutil::format("%dx%d", spec.width, spec.height);
    if (extended) {
        if (spec.x || spec.y)
            s += Strutil::format("%+d%+d", spec.x, spec.y);
        if (spec.width != spec.full_width || spec.height != spec.full_height ||
            spec.x != spec.full_x || spec.y != spec.full_y) {
            s += " (full/display window is ";
            s += Strutil::format("%dx%d", spec.full_width, spec.full_height);
            if (spec.full_x || spec.full_y)
                s += Strutil::format("%+d%+d", spec.full_x, spec.full_y);
            s += ")";
        }
    }
    return s;
}



static void
maketx_merge_spec (ImageSpec &dstspec, const ImageSpec &srcspec)
{
    for (size_t i = 0, e = srcspec.extra_attribs.size(); i < e; ++i) {
        const ImageIOParameter &p (srcspec.extra_attribs[i]);
        ustring name = p.name();
        if (Strutil::istarts_with (name.string(), "maketx:")) {
            // Special instruction -- don't copy it to the destination spec
        } else {
            // just an attribute that should be set upon output
            dstspec.attribute (name.string(), p.type(), p.data());
        }
    }
}



static bool
write_mipmap (ImageBufAlgo::MakeTextureMode mode,
              boost::shared_ptr<ImageBuf> &img,
              const ImageSpec &outspec_template,
              std::string outputfilename, ImageOutput *out,
              TypeDesc outputdatatype, bool mipmap,
              Filter2D *filter, const ImageSpec &configspec,
              std::ostream &outstream,
              double &stat_writetime, double &stat_miptime,
              size_t &peak_mem)
{
    bool envlatlmode = (mode == ImageBufAlgo::MakeTxEnvLatl);

    ImageSpec outspec = outspec_template;
    outspec.set_format (outputdatatype);

    if (mipmap && !out->supports ("multiimage") && !out->supports ("mipmap")) {
        outstream << "maketx ERROR: \"" << outputfilename
                  << "\" format does not support multires images\n";
        return false;
    }

    if (! mipmap && ! strcmp (out->format_name(), "openexr")) {
        // Send hint to OpenEXR driver that we won't specify a MIPmap
        outspec.attribute ("openexr:levelmode", 0 /* ONE_LEVEL */);
    }

    if (mipmap && ! strcmp (out->format_name(), "openexr")) {
        outspec.attribute ("openexr:roundingmode", 0 /* ROUND_DOWN */);
    }

    // OpenEXR always uses border sampling for environment maps
    bool src_samples_border;
    if (envlatlmode && !strcmp(out->format_name(), "openexr")) {
        src_samples_border = true;
        outspec.attribute ("oiio:updirection", "y");
        outspec.attribute ("oiio:sampleborder", 1);
    }
    if (envlatlmode && src_samples_border)
        fix_latl_edges (*img);

    Timer writetimer;
    if (! out->open (outputfilename.c_str(), outspec)) {
        outstream << "maketx ERROR: Could not open \"" << outputfilename
                  << "\" : " << out->geterror() << "\n";
        return false;
    }

    // Write out the image
    bool verbose = configspec.get_int_attribute ("maketx:verbose");
    if (verbose) {
        outstream << "  Writing file: " << outputfilename << std::endl;
        outstream << "  Filter \"" << filter->name() << "\" width = " 
                  << filter->width() << "\n";
        outstream << "  Top level is " << formatres(outspec) << std::endl;
    }

    if (! img->write (out)) {
        // ImageBuf::write transfers any errors from the ImageOutput to
        // the ImageBuf.
        outstream << "maketx ERROR: Write failed \" : " << img->geterror() << "\n";
        out->close ();
        return false;
    }

    stat_writetime += writetimer();

    if (mipmap) {  // Mipmap levels:
        if (verbose)
            outstream << "  Mipmapping...\n" << std::flush;
        std::vector<std::string> mipimages;
        std::string mipimages_unsplit = configspec.get_string_attribute ("maketx:mipimages");
        if (mipimages_unsplit.length())
            Strutil::split (mipimages_unsplit, mipimages, ";");
        
        boost::shared_ptr<ImageBuf> small (new ImageBuf);
        while (outspec.width > 1 || outspec.height > 1) {
            Timer miptimer;
            ImageSpec smallspec;

            if (mipimages.size()) {
                // Special case -- the user specified a custom MIP level
                small->reset (mipimages[0]);
                small->read (0, 0, true, TypeDesc::FLOAT);
                smallspec = small->spec();
                if (smallspec.nchannels != outspec.nchannels) {
                    outstream << "WARNING: Custom mip level \"" << mipimages[0]
                              << " had the wrong number of channels.\n";
                    boost::shared_ptr<ImageBuf> t (new ImageBuf (mipimages[0], smallspec));
                    ImageBufAlgo::setNumChannels(*t, *small, outspec.nchannels);
                    std::swap (t, small);
                }
                smallspec.tile_width = outspec.tile_width;
                smallspec.tile_height = outspec.tile_height;
                smallspec.tile_depth = outspec.tile_depth;
                mipimages.erase (mipimages.begin());
            } else {
                // Resize a factor of two smaller
                smallspec = outspec;
                smallspec.width = img->spec().width;
                smallspec.height = img->spec().height;
                smallspec.depth = img->spec().depth;
                if (smallspec.width > 1)
                    smallspec.width /= 2;
                if (smallspec.height > 1)
                    smallspec.height /= 2;
                smallspec.full_width = smallspec.width;
                smallspec.full_height = smallspec.height;
                smallspec.full_depth = smallspec.depth;
                if (configspec.get_int_attribute("maketx:forcefloat", 1))
                    smallspec.set_format (TypeDesc::FLOAT);

                // Trick: to get the resize working properly, we reset
                // both display and pixel windows to match, and have 0
                // offset, AND doctor the big image to have its display
                // and pixel windows match.  Don't worry, the texture
                // engine doesn't care what the upper MIP levels have
                // for the window sizes, it uses level 0 to determine
                // the relatinship between texture 0-1 space (display
                // window) and the pixels.
                smallspec.x = 0;
                smallspec.y = 0;
                smallspec.full_x = 0;
                smallspec.full_y = 0;
                small->alloc (smallspec);  // Realocate with new size
                img->set_full (img->xbegin(), img->xend(), img->ybegin(),
                               img->yend(), img->zbegin(), img->zend());

                if (filter->name() == "box" && filter->width() == 1.0f)
                    ImageBufAlgo::parallel_image (boost::bind(resize_block, boost::ref(*small), boost::cref(*img), _1, envlatlmode),
                                                  OIIO::get_roi(small->spec()));
                else
                    ImageBufAlgo::parallel_image (boost::bind(resize_block_HQ, boost::ref(*small), boost::cref(*img), _1, filter),
                                                  OIIO::get_roi(small->spec()));
            }

            stat_miptime += miptimer();
            outspec = smallspec;
            outspec.set_format (outputdatatype);
            if (envlatlmode && src_samples_border)
                fix_latl_edges (*small);

            Timer writetimer;
            // If the format explicitly supports MIP-maps, use that,
            // otherwise try to simulate MIP-mapping with multi-image.
            ImageOutput::OpenMode mode = out->supports ("mipmap") ?
                ImageOutput::AppendMIPLevel : ImageOutput::AppendSubimage;
            if (! out->open (outputfilename.c_str(), outspec, mode)) {
                outstream << "maketx ERROR: Could not append \"" << outputfilename
                          << "\" : " << out->geterror() << "\n";
                return false;
            }
            if (! small->write (out)) {
                // ImageBuf::write transfers any errors from the
                // ImageOutput to the ImageBuf.
                outstream << "maketx ERROR writing \"" << outputfilename
                          << "\" : " << small->geterror() << "\n";
                out->close ();
                return false;
            }
            stat_writetime += writetimer();
            if (verbose) {
                size_t mem = Sysutil::memory_used(true);
                peak_mem = std::max (peak_mem, mem);
                outstream << Strutil::format ("    %-15s (%s)", 
                                              formatres(smallspec),
                                              Strutil::memformat(mem))
                          << std::endl;
            }
            std::swap (img, small);
        }
    }

    if (verbose)
        outstream << "  Wrote file: " << outputfilename << "  ("
                  << Strutil::memformat(Sysutil::memory_used(true)) << ")\n";
    writetimer.reset ();
    writetimer.start ();
    if (! out->close ()) {
        outstream << "maketx ERROR writing \"" << outputfilename
                  << "\" : " << out->geterror() << "\n";
        return false;
    }
    stat_writetime += writetimer ();
    return true;
}



static bool
make_texture_impl (ImageBufAlgo::MakeTextureMode mode,
                   const ImageBuf *input,
                   const std::string filename,
                   std::string outputfilename,
                   const ImageSpec &_configspec,
                   std::ostream *outstream_ptr)
{
    ASSERT (mode >= 0 && mode < ImageBufAlgo::_MakeTxLast);
    double stat_readtime = 0;
    double stat_writetime = 0;
    double stat_resizetime = 0;
    double stat_miptime = 0;
    double stat_colorconverttime = 0;
    size_t peak_mem = 0;
    Timer alltime;

#define STATUS(task,timer)                                              \
    {                                                                   \
        size_t mem = Sysutil::memory_used(true);                        \
        peak_mem = std::max (peak_mem, mem);                            \
        if (verbose)                                                    \
            outstream << Strutil::format ("  %-25s %s   (%s)\n", task,  \
                                  Strutil::timeintervalformat(timer,2), \
                                  Strutil::memformat(mem));             \
    }

    ImageSpec configspec = _configspec;
    std::stringstream localstream; // catch output when user doesn't want it
    std::ostream &outstream (outstream_ptr ? *outstream_ptr : localstream);

    bool from_filename = (input == NULL);

    if (from_filename && ! Filesystem::exists (filename)) {
        outstream << "maketx ERROR: \"" << filename << "\" does not exist\n";
        return false;
    }

    ImageBuf *img = NULL;
    if (input == NULL) {
        // No buffer supplied -- create one to read the file
        img = new ImageBuf(filename);
        img->init_spec (filename, 0, 0); // force it to get the spec, not read
    } else if (input->cachedpixels()) {
        // Image buffer supplied that's backed by ImageCache -- create a
        // copy (very light weight, just another cache reference)
        img = new ImageBuf(*input);
    } else {
        // Image buffer supplied that has pixels -- wrap it
        img = new ImageBuf(input->name(), input->spec(),
                           (void *)input->localpixels());
    }

    boost::shared_ptr<ImageBuf> src (img); // transfers ownership to src

    if (! outputfilename.length()) {
        std::string fn = src->name();
        if (fn.length()) {
            if (Filesystem::extension(fn).length() > 1)
                outputfilename = Filesystem::replace_extension (fn, ".tx");
            else
                outputfilename = outputfilename + ".tx";
<<<<<<< HEAD
        }
        else {
=======
        } else {
>>>>>>> 03048eb2
            outstream << "maketx: no output filename supplied\n";
            return false;
        }
    }

    // When was the input file last modified?
    // This is only used when we're reading from a filename
    std::time_t in_time;
    bool updatemode = configspec.get_int_attribute ("maketx:updatemode");
    if (from_filename) {
        // When in update mode, skip making the texture if the output
        // already exists and has the same file modification time as the
        // input file.
        in_time = Filesystem::last_write_time (src->name());
        if (updatemode && Filesystem::exists (outputfilename) &&
            (in_time == Filesystem::last_write_time (outputfilename))) {
            outstream << "maketx: no update required for \"" 
                      << outputfilename << "\"\n";
            return true;
        }
    }

    bool shadowmode = (mode == ImageBufAlgo::MakeTxShadow);
    bool envlatlmode = (mode == ImageBufAlgo::MakeTxEnvLatl);

    // Find an ImageIO plugin that can open the output file, and open it
    std::string outformat = configspec.get_string_attribute ("maketx:fileformatname",
                                                             outputfilename);
    ImageOutput *out = ImageOutput::create (outformat.c_str());
    if (! out) {
        outstream 
            << "maketx ERROR: Could not find an ImageIO plugin to write " 
            << outformat << " files:" << geterror() << "\n";
        return false;
    }
    if (! out->supports ("tiles")) {
        outstream << "maketx ERROR: \"" << outputfilename
                  << "\" format does not support tiled images\n";
        return false;
    }

    // The cache might mess with the apparent data format.  But for the 
    // purposes of what we should output, figure it out now, before the
    // file has been read and cached.
    TypeDesc out_dataformat = src->spec().format;

    if (configspec.format != TypeDesc::UNKNOWN)
        out_dataformat = configspec.format;
    
    // We cannot compute the prman / oiio options until after out_dataformat
    // has been determined, as it's required (and can potentially change 
    // out_dataformat too!)
    if (configspec.get_int_attribute("maketx:prman_options"))
        out_dataformat = set_prman_options (out_dataformat, configspec);
    else if (configspec.get_int_attribute("maketx:oiio_options"))
        out_dataformat = set_oiio_options (out_dataformat, configspec);

    // Read the full file locally if it's less than 1 GB, otherwise
    // allow the ImageBuf to use ImageCache to manage memory.
    int local_thresh = configspec.get_int_attribute("maketx:read_local_bytes",
                                                    1024*1024*1024);
    bool read_local = (src->spec().image_bytes() < local_thresh);

    bool verbose = configspec.get_int_attribute ("maketx:verbose");
    double misc_time_1 = alltime.lap();
    STATUS ("prep", misc_time_1);
    if (from_filename) {
        if (verbose)
            outstream << "Reading file: " << src->name() << std::endl;
        if (! src->read (0, 0, read_local)) {
            outstream  << "maketx ERROR: Could not read \"" 
                       << src->name() << "\" : " << src->geterror() << "\n";
            return false;
        }
    }
    stat_readtime += alltime.lap();
    STATUS (Strutil::format("read \"%s\"", src->name()), stat_readtime);
    
    // If requested - and we're a constant color - make a tiny texture instead
    // Only safe if the full/display window is the same as the data window.
    // Also note that this could affect the appearance when using "black"
    // wrap mode at runtime.
    std::vector<float> constantColor(src->nchannels());
    bool isConstantColor = false;
    if (configspec.get_int_attribute("maketx:constant_color_detect") &&
        src->spec().x == 0 && src->spec().y == 0 && src->spec().z == 0 &&
        src->spec().full_x == 0 && src->spec().full_y == 0 &&
        src->spec().full_z == 0 && src->spec().full_width == src->spec().width &&
        src->spec().full_height == src->spec().height &&
        src->spec().full_depth == src->spec().depth) {
        isConstantColor = ImageBufAlgo::isConstantColor (*src, &constantColor[0]);
        if (isConstantColor) {
            // Reset the image, to a new image, at the tile size
            ImageSpec newspec = src->spec();
            newspec.width  = std::min (configspec.tile_width, src->spec().width);
            newspec.height = std::min (configspec.tile_height, src->spec().height);
            newspec.depth  = std::min (configspec.tile_depth, src->spec().depth);
            newspec.full_width  = newspec.width;
            newspec.full_height = newspec.height;
            newspec.full_depth  = newspec.depth;
            std::string name = src->name() + ".constant_color";
            src->reset(name, newspec);
            ImageBufAlgo::fill (*src, &constantColor[0]);
            if (verbose) {
                outstream << "  Constant color image detected. ";
                outstream << "Creating " << newspec.width << "x" << newspec.height << " texture instead.\n";
            }
        }
    }
    
    int nchannels = configspec.get_int_attribute ("maketx:nchannels", -1);

    // If requested -- and alpha is 1.0 everywhere -- drop it.
    if (configspec.get_int_attribute("maketx:opaque_detect") &&
          src->spec().alpha_channel == src->nchannels()-1 &&
          nchannels <= 0 &&
          ImageBufAlgo::isConstantChannel(*src,src->spec().alpha_channel,1.0f)) {
        if (verbose)
            outstream << "  Alpha==1 image detected. Dropping the alpha channel.\n";
        boost::shared_ptr<ImageBuf> newsrc (new ImageBuf(src->name() + ".noalpha", src->spec()));
        ImageBufAlgo::setNumChannels (*newsrc, *src, src->nchannels()-1);
        std::swap (src, newsrc);   // N.B. the old src will delete
    }

    // If requested - and we're a monochrome image - drop the extra channels
    if (configspec.get_int_attribute("maketx:monochrome_detect") &&
          nchannels <= 0 &&
          src->nchannels() == 3 && src->spec().alpha_channel < 0 &&  // RGB only
          ImageBufAlgo::isMonochrome(*src)) {
        if (verbose)
            outstream << "  Monochrome image detected. Converting to single channel texture.\n";
        boost::shared_ptr<ImageBuf> newsrc (new ImageBuf(src->name() + ".monochrome", src->spec()));
        ImageBufAlgo::setNumChannels (*newsrc, *src, 1);
        std::swap (src, newsrc);
    }

    // If we've otherwise explicitly requested to write out a
    // specific number of channels, do it.
    if ((nchannels > 0) && (nchannels != src->nchannels())) {
        if (verbose)
            outstream << "  Overriding number of channels to " << nchannels << "\n";
        boost::shared_ptr<ImageBuf> newsrc (new ImageBuf(src->name() + ".channels", src->spec()));
        ImageBufAlgo::setNumChannels (*newsrc, *src, nchannels);
        std::swap (src, newsrc);
    }
    
    if (shadowmode) {
        // Some special checks for shadow maps
        if (src->spec().nchannels != 1) {
            outstream << "maketx ERROR: shadow maps require 1-channel images,\n"
                      << "\t\"" << src->name() << "\" is " 
                      << src->spec().nchannels << " channels\n";
            return false;
        }
        // Shadow maps only make sense for floating-point data.
        if (out_dataformat != TypeDesc::FLOAT &&
              out_dataformat != TypeDesc::HALF &&
              out_dataformat != TypeDesc::DOUBLE)
            out_dataformat = TypeDesc::FLOAT;
    }

    if (configspec.get_int_attribute("maketx:set_full_to_pixels")) {
        // User requested that we treat the image as uncropped or not
        // overscan
        ImageSpec &spec (src->specmod());
        spec.full_x = spec.x = 0;
        spec.full_y = spec.y = 0;
        spec.full_z = spec.z = 0;
        spec.full_width = spec.width;
        spec.full_height = spec.height;
        spec.full_depth = spec.depth;
    }

    // Copy the input spec
    ImageSpec srcspec = src->spec();
    ImageSpec dstspec = srcspec;
    bool orig_was_volume = srcspec.depth > 1 || srcspec.full_depth > 1;
    bool orig_was_crop = (srcspec.x > srcspec.full_x ||
                          srcspec.y > srcspec.full_y ||
                          srcspec.z > srcspec.full_z ||
                          srcspec.x+srcspec.width < srcspec.full_x+srcspec.full_width ||
                          srcspec.y+srcspec.height < srcspec.full_y+srcspec.full_height ||
                          srcspec.z+srcspec.depth < srcspec.full_z+srcspec.full_depth);
    bool orig_was_overscan = (srcspec.x < srcspec.full_x &&
                              srcspec.y < srcspec.full_y &&
                              srcspec.x+srcspec.width > srcspec.full_x+srcspec.full_width &&
                              srcspec.y+srcspec.height > srcspec.full_y+srcspec.full_height &&
                              (!orig_was_volume || (srcspec.z < srcspec.full_z &&
                                                    srcspec.z+srcspec.depth > srcspec.full_z+srcspec.full_depth)));
    // Make the output not a crop window
    if (orig_was_crop) {
        dstspec.x = 0;
        dstspec.y = 0;
        dstspec.z = 0;
        dstspec.width = srcspec.full_width;
        dstspec.height = srcspec.full_height;
        dstspec.depth = srcspec.full_depth;
        dstspec.full_x = 0;
        dstspec.full_y = 0;
        dstspec.full_z = 0;
        dstspec.full_width = dstspec.width;
        dstspec.full_height = dstspec.height;
        dstspec.full_depth = dstspec.depth;
    }
    if (orig_was_overscan)
        configspec.attribute ("wrapmodes", "black,black");

    if ((dstspec.x < 0 || dstspec.y < 0 || dstspec.z < 0) &&
        (out && !out->supports("negativeorigin"))) {
        // User passed negative origin but the output format doesn't
        // support it.  Try to salvage the situation by shifting the
        // image into the positive range.
        if (dstspec.x < 0) {
            dstspec.full_x -= dstspec.x;
            dstspec.x = 0;
        }
        if (dstspec.y < 0) {
            dstspec.full_y -= dstspec.y;
            dstspec.y = 0;
        }
        if (dstspec.z < 0) {
            dstspec.full_z -= dstspec.z;
            dstspec.z = 0;
        }
    }

    // Make the output tiled, regardless of input
    dstspec.tile_width  = configspec.tile_width  ? configspec.tile_width  : 64;
    dstspec.tile_height = configspec.tile_height ? configspec.tile_height : 64;
    dstspec.tile_depth  = configspec.tile_depth  ? configspec.tile_depth  : 1;

    // Try to force zip (still can be overriden by configspec
    dstspec.attribute ("compression", "zip");
    // Always prefer contiguous channels, unless overridden by configspec
    dstspec.attribute ("planarconfig", "contig");
    // Default to black wrap mode, unless overridden by configspec
    dstspec.attribute ("wrapmodes", "black,black");

    if (configspec.get_int_attribute ("maketx:ignore_unassoc"))
        dstspec.erase_attribute ("oiio:UnassociatedAlpha");

    // Put a DateTime in the out file, either now, or matching the date
    // stamp of the input file (if update mode).
    time_t date;
    if (updatemode && from_filename)
        date = in_time;  // update mode: use the time stamp of the input
    else
        time (&date);    // not update: get the time now
    dstspec.attribute ("DateTime", datestring(date));

    std::string cmdline = configspec.get_string_attribute ("maketx:full_command_line");
    if (! cmdline.empty()) {
        // Append command to image history
        std::string history = dstspec.get_string_attribute ("Exif:ImageHistory");
        if (history.length() && ! Strutil::iends_with (history, "\n"))
            history += std::string("\n");
        history += cmdline;
        dstspec.attribute ("Exif:ImageHistory", history);
    }

    bool prman_metadata = configspec.get_int_attribute ("maketx:prman_metadata");
    if (shadowmode) {
        dstspec.attribute ("textureformat", "Shadow");
        if (prman_metadata)
            dstspec.attribute ("PixarTextureFormat", "Shadow");
    } else if (envlatlmode) {
        dstspec.attribute ("textureformat", "LatLong Environment");
        configspec.attribute ("wrapmodes", "periodic,clamp");
        if (prman_metadata)
            dstspec.attribute ("PixarTextureFormat", "Latlong Environment");
    } else {
        dstspec.attribute ("textureformat", "Plain Texture");
        if (prman_metadata)
            dstspec.attribute ("PixarTextureFormat", "Plain Texture");
    }

    // FIXME -- should we allow tile sizes to reduce if the image is
    // smaller than the tile size?  And when we do, should we also try
    // to make it bigger in the other direction to make the total tile
    // size more constant?

    // If --checknan was used and it's a floating point image, check for
    // nonfinite (NaN or Inf) values and abort if they are found.
    if (configspec.get_int_attribute("maketx:checknan") &&
                    (srcspec.format.basetype == TypeDesc::FLOAT ||
                     srcspec.format.basetype == TypeDesc::HALF ||
                     srcspec.format.basetype == TypeDesc::DOUBLE)) {
        int found_nonfinite = 0;
        ImageBufAlgo::parallel_image (boost::bind(check_nan_block, *src, _1, boost::ref(found_nonfinite)),
                                      OIIO::get_roi(dstspec));
        if (found_nonfinite) {
            if (found_nonfinite > 3)
                outstream << "maketx ERROR: ...and Nan/Inf at "
                          << (found_nonfinite-3) << " other pixels\n";
            return false;
        }
    }
    
    // Fix nans/infs (if requested)
    std::string fixnan = configspec.get_string_attribute("maketx:fixnan");
    ImageBufAlgo::NonFiniteFixMode fixmode = ImageBufAlgo::NONFINITE_NONE;
    if (fixnan.empty() || fixnan == "none") { }
    else if (fixnan == "black") { fixmode = ImageBufAlgo::NONFINITE_BLACK; }
    else if (fixnan == "box3") { fixmode = ImageBufAlgo::NONFINITE_BOX3; }
    else {
        outstream << "maketx ERROR: Unknown --fixnan mode " << " fixnan\n";
        return false;
    }
    int pixelsFixed = 0;
    if (!ImageBufAlgo::fixNonFinite (*src, *src, fixmode, &pixelsFixed)) {
        outstream << "maketx ERROR: Error fixing nans/infs.\n";
        return false;
    }
    if (verbose && pixelsFixed>0) {
        outstream << "  Warning: " << pixelsFixed << " nan/inf pixels fixed.\n";
    }
    // FIXME -- we'd like to not call fixNonFinite if fixnan mode is
    // "none", or if we did the checknan and found no NaNs.  But deep
    // inside fixNonFinite, it forces a full read into local mem of any
    // cached images, and that affects performance. Come back to this
    // and solve later.

    double misc_time_2 = alltime.lap();
    STATUS ("misc2", misc_time_2);

    // Color convert the pixels, if needed, in place.  If a color
    // conversion is required we will promote the src to floating point
    // (or there wont be enough precision potentially).  Also,
    // independently color convert the constant color metadata
    std::string incolorspace = configspec.get_string_attribute ("incolorspace");
    std::string outcolorspace = configspec.get_string_attribute ("outcolorspace");
    if (!incolorspace.empty() && !outcolorspace.empty() && incolorspace != outcolorspace) {
        if (verbose)
            outstream << "  Converting from colorspace " << incolorspace 
                      << " to colorspace " << outcolorspace << std::endl;

        // Buffer for the color-corrected version. Start by making it just
        // another pointer to the original source.
        boost::shared_ptr<ImageBuf> ccSrc (src);  // color-corrected buffer

        if (src->spec().format != TypeDesc::FLOAT) {
            // If the original src buffer isn't float, make a scratch space
            // that is float.
            ImageSpec floatSpec = src->spec();
            floatSpec.set_format (TypeDesc::FLOAT);
            ccSrc.reset (new ImageBuf ("bitdepth promoted", floatSpec));
        }

        ColorConfig colorconfig;
        if (colorconfig.error()) {
            outstream << "Error Creating ColorConfig\n";
            outstream << colorconfig.geterror() << std::endl;
            return false;
        }
        
        ColorProcessor * processor = colorconfig.createColorProcessor (
            incolorspace.c_str(), outcolorspace.c_str());
        if (!processor || colorconfig.error()) {
            outstream << "Error Creating Color Processor." << std::endl;
            outstream << colorconfig.geterror() << std::endl;
            return false;
        }
        
        bool unpremult = configspec.get_int_attribute ("maketx:unpremult");
        if (unpremult && verbose)
            outstream << "  Unpremulting image..." << std::endl;
        
        if (!ImageBufAlgo::colorconvert (*ccSrc, *src, processor, unpremult)) {
            outstream << "Error applying color conversion to image.\n";
            return false;
        }
        
        if (isConstantColor) {
            if (!ImageBufAlgo::colorconvert (&constantColor[0],
                static_cast<int>(constantColor.size()), processor, unpremult)) {
                outstream << "Error applying color conversion to constant color.\n";
                return false;
            }
        }

        ColorConfig::deleteColorProcessor(processor);
        processor = NULL;

        // swap the color-converted buffer and src (making src be the
        // working master that's color converted).
        std::swap (src, ccSrc);
        // N.B. at this point, ccSrc will go out of scope, freeing it if
        // it was a scratch buffer.
        stat_colorconverttime += alltime.lap();
        STATUS ("color convert", stat_colorconverttime);
    }

    // Force float for the sake of the ImageBuf math
    if (configspec.get_int_attribute("maketx:forcefloat", 1))
        dstspec.set_format (TypeDesc::FLOAT);

    // Handle resize to power of two, if called for
    if (configspec.get_int_attribute("maketx:resize")  &&  ! shadowmode) {
        dstspec.width = pow2roundup (dstspec.width);
        dstspec.height = pow2roundup (dstspec.height);
        dstspec.full_width = dstspec.width;
        dstspec.full_height = dstspec.height;
    }

    bool do_resize = false;
    // Resize if we're up-resing for pow2
    if (dstspec.width != srcspec.width || dstspec.height != srcspec.height ||
          dstspec.full_depth != srcspec.full_depth)
        do_resize = true;
    // resize if the original was a crop
    if (orig_was_crop)
        do_resize = true;
    // resize if we're converting from non-border sampling to border sampling
    // (converting TO an OpenEXR environment map).
    if (envlatlmode && 
        (Strutil::iequals(configspec.get_string_attribute("maketx:fileformatname"),"openexr") ||
         Strutil::iends_with(outputfilename,".exr")))
        do_resize = true;

    if (do_resize && orig_was_overscan &&
        out && !out->supports("displaywindow")) {
        outstream << "maketx ERROR: format " << out->format_name()
                  << " does not support separate display windows,\n"
                  << "              which is necessary when combining resizing"
                  << " and an input image with overscan.";
        return false;
    }

    std::string filtername = configspec.get_string_attribute ("maketx:filtername", "box");
    Filter2D *filter = setup_filter (filtername);
    if (! filter) {
        outstream << "maketx ERROR: could not make filter '" << filtername << "\n";
        return false;
    }

    double misc_time_3 = alltime.lap(); 
    STATUS ("misc3", misc_time_3);

    boost::shared_ptr<ImageBuf> toplevel;  // Ptr to top level of mipmap
    if (! do_resize && dstspec.format == src->spec().format) {
        // No resize needed, no format conversion needed -- just stick to
        // the image we've already got
        toplevel = src;
    } else  if (! do_resize) {
        // Need format conversion, but no resize -- just copy the pixels
        toplevel.reset (new ImageBuf ("temp", dstspec));
        ImageBufAlgo::parallel_image (boost::bind(copy_block,boost::ref(*toplevel),boost::cref(*src),_1),
                                      OIIO::get_roi(dstspec));
    } else {
        // Resize
        if (verbose)
            outstream << "  Resizing image to " << dstspec.width 
                      << " x " << dstspec.height << std::endl;
        toplevel.reset (new ImageBuf ("temp", dstspec));
        if (filtername == "box" && filter->width() == 1.0f)
            ImageBufAlgo::parallel_image (boost::bind(resize_block, boost::ref(*toplevel), boost::cref(*src), _1, envlatlmode),
                                          OIIO::get_roi(dstspec));
        else
            ImageBufAlgo::parallel_image (boost::bind(resize_block_HQ, boost::ref(*toplevel), boost::cref(*src), _1, filter),
                                          OIIO::get_roi(dstspec));
    }
    stat_resizetime += alltime.lap();
    STATUS ("resize & data convert", stat_resizetime);

    // toplevel now holds the color converted, format converted, resized
    // master copy.  We can release src.
    src.reset ();


    // Update the toplevel ImageDescription with the sha1 pixel hash and
    // constant color
    std::string desc = dstspec.get_string_attribute ("ImageDescription");
    bool updatedDesc = false;
    
    // Eliminate any SHA-1 or ConstantColor hints in the ImageDescription.
    if (desc.size()) {
        desc = boost::regex_replace (desc, boost::regex("SHA-1=[[:xdigit:]]*[ ]*"), "");
        static const char *fp_number_pattern =
            "([+-]?((?:(?:[[:digit:]]*\\.)?[[:digit:]]+(?:[eE][+-]?[[:digit:]]+)?)))";
        const std::string color_pattern =
            std::string ("ConstantColor=(\\[?") + fp_number_pattern + ",?)+\\]?[ ]*";
        desc = boost::regex_replace (desc, boost::regex(color_pattern), "");
        updatedDesc = true;
    }
    
    // The hash is only computed for the top mipmap level of pixel data.
    // Thus, any additional information that will effect the lower levels
    // (such as filtering information) needs to be manually added into the
    // hash.
    std::ostringstream addlHashData;
    addlHashData << filter->name() << " ";
    addlHashData << filter->width() << " ";

    const int sha1_blocksize = 256;
    std::string hash_digest = configspec.get_int_attribute("maketx:sha1", 1) ?
        ImageBufAlgo::computePixelHashSHA1 (*toplevel, addlHashData.str(),
                                            ROI::All(), sha1_blocksize) : "";
    if (hash_digest.length()) {
        if (desc.length())
            desc += " ";
        desc += "SHA-1=";
        desc += hash_digest;
        if (verbose)
            outstream << "  SHA-1: " << hash_digest << std::endl;
        updatedDesc = true;
        dstspec.attribute ("oiio:SHA-1", hash_digest);
    }
    double stat_hashtime = alltime.lap();
    STATUS ("SHA-1 hash", stat_hashtime);
  
    if (isConstantColor) {
        std::ostringstream os; // Emulate a JSON array
        os << "[";
        for (unsigned int i=0; i<constantColor.size(); ++i) {
            if (i!=0) os << ",";
            os << constantColor[i];
        }
        os << "]";
        
        if (desc.length())
            desc += " ";
        desc += "ConstantColor=";
        desc += os.str();
        if (verbose)
            outstream << "  ConstantColor: " << os.str() << std::endl;
        updatedDesc = true;
        dstspec.attribute ("oiio:ConstantColor", os.str());
    }
    
    if (updatedDesc) {
        dstspec.attribute ("ImageDescription", desc);
    }


    if (configspec.get_float_attribute("fovcot") == 0.0f) {
        configspec.attribute("fovcot", float(srcspec.full_width) / 
                                       float(srcspec.full_height));
    }

    maketx_merge_spec (dstspec, configspec);

    double misc_time_4 = alltime.lap();
    STATUS ("misc4", misc_time_4);

    // Write out, and compute, the mipmap levels for the speicifed image
    bool nomipmap = configspec.get_int_attribute ("maketx:nomipmap");
    bool ok = write_mipmap (mode, toplevel, dstspec, outputfilename,
                            out, out_dataformat, !shadowmode && !nomipmap,
                            filter, configspec, outstream,
                            stat_writetime, stat_miptime, peak_mem);
    delete out;  // don't need it any more

    // If using update mode, stamp the output file with a modification time
    // matching that of the input file.
    if (ok && updatemode && from_filename)
        Filesystem::last_write_time (outputfilename, in_time);

    Filter2D::destroy (filter);

    if (verbose || configspec.get_int_attribute("maketx:stats")) {
        double all = alltime();
        outstream << Strutil::format ("maketx run time (seconds): %5.2f\n", all);;

        outstream << Strutil::format ("  file read:       %5.2f\n", stat_readtime);
        outstream << Strutil::format ("  file write:      %5.2f\n", stat_writetime);
        outstream << Strutil::format ("  initial resize:  %5.2f\n", stat_resizetime);
        outstream << Strutil::format ("  hash:            %5.2f\n", stat_hashtime);
        outstream << Strutil::format ("  mip computation: %5.2f\n", stat_miptime);
        outstream << Strutil::format ("  color convert:   %5.2f\n", stat_colorconverttime);
        outstream << Strutil::format ("  unaccounted:     %5.2f  (%5.2f %5.2f %5.2f %5.2f)\n",
                                      all-stat_readtime-stat_writetime-stat_resizetime-stat_hashtime-stat_miptime,
                                      misc_time_1, misc_time_2, misc_time_3, misc_time_4);
        outstream << Strutil::format ("maketx peak memory used: %s\n",
                                      Strutil::memformat(peak_mem));
    }

#undef STATUS
    return ok;
}



bool
ImageBufAlgo::make_texture (ImageBufAlgo::MakeTextureMode mode,
                            const std::string &filename,
                            const std::string &outputfilename,
                            const ImageSpec &configspec,
                            std::ostream *outstream)
{
    return make_texture_impl (mode, NULL, filename, outputfilename,
                              configspec, outstream);
}



bool
ImageBufAlgo::make_texture (ImageBufAlgo::MakeTextureMode mode,
                            const std::vector<std::string> &filenames,
                            const std::string &outputfilename,
                            const ImageSpec &configspec,
                            std::ostream *outstream_ptr)
{
    return make_texture_impl (mode, NULL, filenames[0], outputfilename,
                              configspec, outstream_ptr);
}



bool
ImageBufAlgo::make_texture (ImageBufAlgo::MakeTextureMode mode,
                            const ImageBuf &input,
                            const std::string &outputfilename,
                            const ImageSpec &configspec,
                            std::ostream *outstream)
{
    return make_texture_impl (mode, &input, "", outputfilename,
                              configspec, outstream);
}<|MERGE_RESOLUTION|>--- conflicted
+++ resolved
@@ -726,12 +726,7 @@
                 outputfilename = Filesystem::replace_extension (fn, ".tx");
             else
                 outputfilename = outputfilename + ".tx";
-<<<<<<< HEAD
-        }
-        else {
-=======
         } else {
->>>>>>> 03048eb2
             outstream << "maketx: no output filename supplied\n";
             return false;
         }
