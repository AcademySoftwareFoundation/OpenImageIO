/*
  Copyright 2008 Larry Gritz and the other authors and contributors.
  All Rights Reserved.

  Redistribution and use in source and binary forms, with or without
  modification, are permitted provided that the following conditions are
  met:
  * Redistributions of source code must retain the above copyright
    notice, this list of conditions and the following disclaimer.
  * Redistributions in binary form must reproduce the above copyright
    notice, this list of conditions and the following disclaimer in the
    documentation and/or other materials provided with the distribution.
  * Neither the name of the software's owners nor the names of its
    contributors may be used to endorse or promote products derived from
    this software without specific prior written permission.
  THIS SOFTWARE IS PROVIDED BY THE COPYRIGHT HOLDERS AND CONTRIBUTORS
  "AS IS" AND ANY EXPRESS OR IMPLIED WARRANTIES, INCLUDING, BUT NOT
  LIMITED TO, THE IMPLIED WARRANTIES OF MERCHANTABILITY AND FITNESS FOR
  A PARTICULAR PURPOSE ARE DISCLAIMED. IN NO EVENT SHALL THE COPYRIGHT
  OWNER OR CONTRIBUTORS BE LIABLE FOR ANY DIRECT, INDIRECT, INCIDENTAL,
  SPECIAL, EXEMPLARY, OR CONSEQUENTIAL DAMAGES (INCLUDING, BUT NOT
  LIMITED TO, PROCUREMENT OF SUBSTITUTE GOODS OR SERVICES; LOSS OF USE,
  DATA, OR PROFITS; OR BUSINESS INTERRUPTION) HOWEVER CAUSED AND ON ANY
  THEORY OF LIABILITY, WHETHER IN CONTRACT, STRICT LIABILITY, OR TORT
  (INCLUDING NEGLIGENCE OR OTHERWISE) ARISING IN ANY WAY OUT OF THE USE
  OF THIS SOFTWARE, EVEN IF ADVISED OF THE POSSIBILITY OF SUCH DAMAGE.

  (This is the Modified BSD License)
*/

#include <cstdio>
#include <cstdlib>
#include <iostream>
#include <string>
#include <algorithm>

#include <boost/version.hpp>
#include <boost/tokenizer.hpp>
#include <boost/filesystem.hpp>
#include <boost/foreach.hpp>
#include <boost/regex.hpp>

#include "OpenImageIO/dassert.h"
#include "OpenImageIO/ustring.h"
#include "OpenImageIO/filesystem.h"
#include "OpenImageIO/refcnt.h"

#ifdef _WIN32
#include <windows.h>
#include <shellapi.h>
#include <direct.h>
#include <fcntl.h>
#include <sys/stat.h>
#include <Share.h>
#ifdef __GLIBCXX__
#include <ext/stdio_filebuf.h> // __gnu_cxx::stdio_filebuf
#endif
#else
#include <unistd.h>
#endif


OIIO_NAMESPACE_BEGIN


std::string
Filesystem::filename (const std::string &filepath)
{
    // To simplify dealing with platform-specific separators and whatnot,
    // just use the Boost routines:
#if BOOST_FILESYSTEM_VERSION == 3
    return boost::filesystem::path(filepath).filename().string();
#else
    return boost::filesystem::path(filepath).filename();
#endif
}



std::string
Filesystem::extension (const std::string &filepath, bool include_dot)
{
    std::string s;
#if BOOST_FILESYSTEM_VERSION == 3
    s = boost::filesystem::path(filepath).extension().string();
#else
    s = boost::filesystem::path(filepath).extension();
#endif
    if (! include_dot && !s.empty() && s[0] == '.')
        s.erase (0, 1);  // erase the first character
    return s;
}



std::string
Filesystem::parent_path (const std::string &filepath)
{
    return boost::filesystem::path(filepath).parent_path().string();
}



std::string
Filesystem::replace_extension (const std::string &filepath,
                               const std::string &new_extension)
{
    return boost::filesystem::path(filepath).replace_extension(new_extension).string();
}



void
Filesystem::searchpath_split (const std::string &searchpath,
                              std::vector<std::string> &dirs,
                              bool validonly)
{
    dirs.clear();

    std::string path_copy = searchpath;
    std::string last_token;
    typedef boost::tokenizer<boost::char_separator<char> > tokenizer;
    boost::char_separator<char> sep(":;");
    tokenizer tokens (searchpath, sep);
    for (tokenizer::iterator tok_iter = tokens.begin();
         tok_iter != tokens.end(); last_token = *tok_iter, ++tok_iter) {
        std::string path = *tok_iter;
#ifdef _WIN32
        // On Windows, we might see something like "a:foo" and any human
        // would know that it means drive/directory 'a:foo', NOT
        // separate directories 'a' and 'foo'.  Implement the obvious
        // heuristic here.  Note that this means that we simply don't
        // correctly support searching in *relative* directories that
        // consist of a single letter.
        if (last_token.length() == 1 && last_token[0] != '.') {
            // If the last token was a single letter, try prepending it
            path = last_token + ":" + (*tok_iter);
        } else
#endif
            path = *tok_iter;
        // Kill trailing slashes (but not simple "/")
        size_t len = path.length();
        while (len > 1 && (path[len-1] == '/' || path[len-1] == '\\'))
            path.erase (--len);
        // If it's a valid directory, or if validonly is false, add it
        // to the list
        if (!validonly || Filesystem::is_directory (path))
            dirs.push_back (path);
    }
#if 0
    std::cerr << "Searchpath = '" << searchpath << "'\n";
    BOOST_FOREACH (std::string &d, dirs)
        std::cerr << "\tPath = '" << d << "'\n";
    std::cerr << "\n";
#endif
}



std::string
Filesystem::searchpath_find (const std::string &filename,
                             const std::vector<std::string> &dirs,
                             bool testcwd, bool recursive)
{
    bool abs = Filesystem::path_is_absolute (filename);

    // If it's an absolute filename, or if we want to check "." first,
    // then start by checking filename outright.
    if (testcwd || abs) {
        if (Filesystem::is_regular (filename))
            return filename;
    }

    // Relative filename, not yet found -- try each directory in turn
    BOOST_FOREACH (const std::string &d, dirs) {
        // std::cerr << "\tPath = '" << d << "'\n";
        boost::filesystem::path f = d;
        f /= filename;
        // std::cerr << "\tTesting '" << f << "'\n";
        if (Filesystem::is_regular (f.string())) {
            // std::cerr << "Found '" << f << "'\n";
            return f.string();
        }

        if (recursive && Filesystem::is_directory (d)) {
            std::vector<std::string> subdirs;
#ifdef _WIN32
			std::wstring wd = Strutil::utf8_to_utf16 (d);
			for (boost::filesystem::directory_iterator s(wd); 
#else
            for (boost::filesystem::directory_iterator s(d); 
#endif
                 s != boost::filesystem::directory_iterator();  ++s)
                if (Filesystem::is_directory(s->path().string()))
                    subdirs.push_back (s->path().string());
            std::string found = searchpath_find (filename, subdirs, false, true);
            if (found.size())
                return found;
        }
    }
    return std::string();
}



bool
Filesystem::get_directory_entries (const std::string &dirname,
                                   std::vector<std::string> &filenames,
                                   bool recursive,
                                   const std::string &filter_regex)
{
    filenames.clear ();
    if (dirname.size() && ! is_directory(dirname))
        return false;
    boost::filesystem::path dirpath (dirname.size() ? dirname : std::string("."));
    boost::regex re;
    try {
        re = boost::regex(filter_regex);
    } catch (...) {
        return false;
    }

    if (recursive) {
#ifdef _WIN32
		std::wstring wdirpath = Strutil::utf8_to_utf16 (dirpath.string());
		for (boost::filesystem::recursive_directory_iterator s (wdirpath);
#else
        for (boost::filesystem::recursive_directory_iterator s (dirpath);
#endif
             s != boost::filesystem::recursive_directory_iterator();  ++s) {
            std::string file = s->path().string();
            if (!filter_regex.size() || boost::regex_search (file, re))
                filenames.push_back (file);
        }
    } else {
#ifdef _WIN32
		std::wstring wdirpath = Strutil::utf8_to_utf16 (dirpath.string());
		for (boost::filesystem::directory_iterator s (wdirpath);
#else
        for (boost::filesystem::directory_iterator s (dirpath);
#endif
             s != boost::filesystem::directory_iterator();  ++s) {
            std::string file = s->path().string();
            if (!filter_regex.size() || boost::regex_search (file, re))
                filenames.push_back (file);
        }
    }
    return true;
}



bool
Filesystem::path_is_absolute (const std::string &path, bool dot_is_absolute)
{
    // "./foo" is considered absolute if dot_is_absolute is true.
    // Don't get confused by ".foo", which is not absolute!
    size_t len = path.length();
    if (!len)
        return false;
    return (path[0] == '/')
        || (dot_is_absolute && path[0] == '.' && path[1] == '/')
        || (dot_is_absolute && path[0] == '.' && path[1] == '.' && path[2] == '/')
#ifdef _WIN32
        || path[0] == '\\'
        || (dot_is_absolute && path[0] == '.' && path[1] == '\\')
        || (dot_is_absolute && path[0] == '.' && path[1] == '.' && path[2] == '\\')
        || (isalpha(path[0]) && path[1] == ':')
#endif
        ;
}



bool
Filesystem::exists (const std::string &path)
{
    bool r = false;
    try {
#ifdef _WIN32
		std::wstring wpath = Strutil::utf8_to_utf16 (path);
		r = boost::filesystem::exists (wpath);
#else
        r = boost::filesystem::exists (path);
#endif
    } catch (...) {
        r = false;
    }
    return r;
}



bool
Filesystem::is_directory (const std::string &path)
{
    bool r = false;
    try {
#ifdef _WIN32
		std::wstring wpath = Strutil::utf8_to_utf16 (path);
		r = boost::filesystem::is_directory (wpath);
#else
        r = boost::filesystem::is_directory (path);
#endif
    } catch (...) {
        r = false;
    }
    return r;
}



bool
Filesystem::is_regular (const std::string &path)
{
    bool r = false;
    try {
#ifdef _WIN32
		std::wstring wpath = Strutil::utf8_to_utf16 (path);
		r = boost::filesystem::is_regular_file (wpath);
#else
        r = boost::filesystem::is_regular_file (path);
#endif
    } catch (...) {
        r = false;
    }
    return r;
}



bool
Filesystem::create_directory (string_view path, std::string &err)
{
#if BOOST_FILESYSTEM_VERSION >= 3
    boost::system::error_code ec;
    bool ok = boost::filesystem::create_directory (path.str(), ec);
    if (ok)
        err.clear();
    else
        err = ec.message();
    return ok;
#else
    bool ok = boost::filesystem::create_directory (path.str());
    if (ok)
        err.clear();
    else
        err = "Could not make directory";
    return ok;
#endif
}


bool
Filesystem::copy (string_view from, string_view to, std::string &err)
{
#if BOOST_FILESYSTEM_VERSION >= 3
    boost::system::error_code ec;
# if BOOST_VERSION < 105000
    boost::filesystem3::copy (from.str(), to.str(), ec);
# else
    boost::filesystem::copy (from.str(), to.str(), ec);
# endif
    if (! ec) {
        err.clear();
        return true;
    } else {
        err = ec.message();
        return false;
    }
#else
    return false; // I'm too lazy to figure this out.
#endif
}



bool
Filesystem::rename (string_view from, string_view to, std::string &err)
{
#if BOOST_FILESYSTEM_VERSION >= 3
    boost::system::error_code ec;
# if BOOST_VERSION < 105000
    boost::filesystem3::rename (from.str(), to.str(), ec);
# else
    boost::filesystem::rename (from.str(), to.str(), ec);
# endif
    if (! ec) {
        err.clear();
        return true;
    } else {
        err = ec.message();
        return false;
    }
#else
    return false; // I'm too lazy to figure this out.
#endif
}



bool
Filesystem::remove (string_view path, std::string &err)
{
#if BOOST_FILESYSTEM_VERSION >= 3
    boost::system::error_code ec;
    bool ok = boost::filesystem::remove (path.str(), ec);
    if (ok)
        err.clear();
    else
        err = ec.message();
    return ok;
#else
    bool ok = boost::filesystem::remove (path.str());
    if (ok)
        err.clear();
    else
        err = "Could not remove file";
    return ok;
#endif
}



unsigned long long
Filesystem::remove_all (string_view path, std::string &err)
{
#if BOOST_FILESYSTEM_VERSION >= 3
    boost::system::error_code ec;
    unsigned long long n = boost::filesystem::remove_all (path.str(), ec);
    if (!ec)
        err.clear();
    else
        err = ec.message();
    return n;
#else
    unsigned long long n = boost::filesystem::remove_all (path.str());
    err.clear();
    return n;
#endif
}



std::string
Filesystem::temp_directory_path()
{
#if BOOST_FILESYSTEM_VERSION >= 3
    boost::system::error_code ec;
    boost::filesystem::path p = boost::filesystem::temp_directory_path (ec);
    return ec ? std::string() : p.string();
#else
    const char *tmpdir = getenv("TMPDIR");
    if (! tmpdir)
        tmpdir = getenv("TMP");
    if (! tmpdir)
        tmpdir = "/var/tmp";
    if (exists (tmpdir))
        return tmpdir;
    // punt and hope for the best
    return ".";
#endif
}



std::string
Filesystem::unique_path (string_view model)
{
#if BOOST_FILESYSTEM_VERSION >= 3
    boost::system::error_code ec;
    boost::filesystem::path p = boost::filesystem::unique_path (model.str(), ec);
    return ec ? std::string() : p.string();
#elif _MSC_VER
    char buf[TMP_MAX];
    char *result = tmpnam (buf);
    return result ? std::string(result) : std::string();
#else
    char buf[L_tmpnam];
    char *result = tmpnam (buf);
    return result ? std::string(result) : std::string();
#endif
}



std::string
Filesystem::current_path()
{
#if BOOST_FILESYSTEM_VERSION >= 3
    boost::system::error_code ec;
    boost::filesystem::path p = boost::filesystem::current_path (ec);
    return ec ? std::string() : p.string();
#else
    // Fallback if we don't have recent Boost
    char path[FILENAME_MAX];
#ifdef _WIN32
    bool ok = _getcwd (path, sizeof(path));
#else
    bool ok = getcwd (path, sizeof(path));
#endif
    return ok ? std::string(path) : std::string();
#endif
}



FILE*
Filesystem::fopen (string_view path, string_view mode)
{
#ifdef _WIN32
    // on Windows fopen does not accept UTF-8 paths, so we convert to wide char
    std::wstring wpath = Strutil::utf8_to_utf16 (path);
    std::wstring wmode = Strutil::utf8_to_utf16 (mode);

    return ::_wfopen (wpath.c_str(), wmode.c_str());
#else
    // on Unix platforms passing in UTF-8 works
    return ::fopen (path.c_str(), mode.c_str());
#endif
}



void
Filesystem::open (std::ifstream &stream, string_view path,
                  std::ios_base::openmode mode)
{
#ifdef _WIN32
    // This will not work correctly on GCC with MingW
    // Windows std::ifstream accepts non-standard wchar_t* 
    std::wstring wpath = Strutil::utf8_to_utf16(path);
    stream.open (wpath.c_str(), mode);
    stream.seekg (0, std::ios_base::beg); // force seek, otherwise broken
#else
    stream.open (path.c_str(), mode);
#endif
}



void
Filesystem::open (std::ofstream &stream, string_view path,
                  std::ios_base::openmode mode)
{
#ifdef _WIN32
    // This will not work correctly on GCC with MingW
    // Windows std::ofstream accepts non-standard wchar_t*
    std::wstring wpath = Strutil::utf8_to_utf16 (path);
    stream.open (wpath.c_str(), mode);
#else
    stream.open (path.c_str(), mode);
#endif
}



#if defined(_WIN32) && defined(__GLIBCXX__)
// MingW uses GCC to build, but does not support having a wchar_t* passed as argument
// of ifstream::open or ofstream::open. To properly support UTF-8 encoding on MingW we must
// use the __gnu_cxx::stdio_filebuf GNU extension that can be used with _wfsopen and returned
// into a istream which share the same API as ifsteam. The same reasoning holds for ofstream.

static int
ios_open_mode_to_oflag (std::ios_base::openmode mode)
{
    int f = 0;
    if (mode & std::ios_base::in) {
        f |= _O_RDONLY;
    }
    if (mode & std::ios_base::out) {
        f |= _O_WRONLY;
        f |= _O_CREAT;
        if (mode & std::ios_base::app) {
            f |= _O_APPEND;
        }
        if (mode & std::ios_base::trunc) {
            f |= _O_TRUNC;
        }
    }
    if (mode & std::ios_base::binary) {
        f |= _O_BINARY;
    } else {
        f |= _O_TEXT;
    }
    return f;
}

static std::istream*
open_ifstream_impl (string_view path,
                    std::ios_base::openmode mode)
{
    std::wstring wpath = Strutil::utf8_to_utf16(path);
    int fd;
    int oflag = ios_open_mode_to_oflag(mode);
    errno_t errcode = _wsopen_s (&fd, wpath.c_str(), oflag,
                                 _SH_DENYNO, _S_IREAD | _S_IWRITE);
    if (errcode != 0) {
        return 0;
    }
    __gnu_cxx::stdio_filebuf<char>* buffer = new __gnu_cxx::stdio_filebuf<char>(fd, mode, 1);
    if (!buffer) {
        return 0;
    }
    return new std::istream(buffer);
}

static std::ostream*
open_ofstream_impl (string_view path,
                    std::ios_base::openmode mode)
{
    
    std::wstring wpath = Strutil::utf8_to_utf16(path);
    int fd;
    int oflag = ios_open_mode_to_oflag(mode);
    errno_t errcode = _wsopen_s (&fd, wpath.c_str(), oflag,
                                 _SH_DENYNO, _S_IREAD | _S_IWRITE);
    if (errcode != 0) {
        return 0;
    }
    __gnu_cxx::stdio_filebuf<char>* buffer = new __gnu_cxx::stdio_filebuf<char>(fd, mode, 1);
    if (!buffer) {
        return 0;
    }
    return new std::ostream(buffer);
}

#else // MSVC or Unix

#ifdef _WIN32
<<<<<<< HEAD
#  ifndef _MSC_VER_
=======
#  ifndef _MSC_VER
>>>>>>> ceaad587
#    error "open_ifstream_impl only supports GCC or MSVC"
#  endif
#endif

static std::ifstream*
open_ifstream_impl (string_view path,  std::ios_base::openmode  mode)
{
    
#ifdef _WIN32
    std::wstring wpath = Strutil::utf8_to_utf16(path);
#endif
    std::ifstream *ret = new std::ifstream();
    if (!ret) {
        return 0;
    }
    try {
#ifdef _WIN32
        ret->open (wpath.c_str(), mode);
#else
        ret->open (path.c_str(), mode);
#endif
    } catch (const std::exception & e) {
        delete ret;
        return 0;
    }

    if (!*ret) {
        delete ret;
        return 0;
    }

    return ret;
} // open_ifstream_impl


static std::ofstream*
open_ofstream_impl (string_view path, std::ios_base::openmode mode)
{
#ifdef _WIN32
    std::wstring wpath = Strutil::utf8_to_utf16(path);
#endif
    std::ofstream *ret = new std::ofstream();
    if (!ret) {
        return 0;
    }
    try {
#ifdef _WIN32
        ret->open (wpath.c_str(), mode);
#else
        ret->open (path.c_str(), mode);
#endif
    } catch (const std::exception & e) {
        delete ret;
        return 0;
    }
    
    if (!*ret) {
        delete ret;
        return 0;
    }
    
    return ret;
}

#endif //#if defined(_WIN32) &&  defined(__GLIBCXX__)



void
Filesystem::open (std::istream** stream,
                  string_view path,
                  std::ios_base::openmode mode)
{
    if (!stream) {
        return;
    }
    *stream = open_ifstream_impl(path, mode | std::ios_base::in);
    if (!*stream) {
        return;
    }
    if (mode & std::ios_base::ate) {
        (*stream)->seekg (0, std::ios_base::end);
    } else {
        (*stream)->seekg (0, std::ios_base::beg); // force seek, otherwise broken
    }
    if ((*stream)->fail()) {
        delete *stream;
        *stream = 0;
    }
}



void
Filesystem::open (std::ostream** stream,
                  string_view path,
                  std::ios_base::openmode mode)
{
    
    if (!stream) {
        return;
    }
    *stream = open_ofstream_impl(path, mode | std::ios_base::out);
    if (!*stream) {
        return;
    }
    if ((mode & std::ios_base::app) == 0) {
        (*stream)->seekp (0, std::ios_base::end);  // force seek, otherwise broken
    }
    if ((*stream)->fail()) {
        delete *stream;
        *stream = 0;
    }
}




/// Read the entire contents of the named file and place it in str,
/// returning true on success, false on failure.
bool
Filesystem::read_text_file (string_view filename, std::string &str)
{
    // For info on why this is the fastest method:
    // http://insanecoding.blogspot.com/2011/11/how-to-read-in-file-in-c.html
    std::istream* inraw;
    Filesystem::open (&inraw, filename);
    shared_ptr<std::istream> in(inraw);

    // N.B. for binary read: open(in, filename, std::ios::in|std::ios::binary);
    if (in) {
        std::ostringstream contents;
        contents << in->rdbuf();
        str = contents.str();
        return true;
    }
    return false;
}



std::time_t
Filesystem::last_write_time (const std::string& path)
{
    try {
#ifdef _WIN32
        std::wstring wpath = Strutil::utf8_to_utf16 (path);
        return boost::filesystem::last_write_time (wpath);
#else
        return boost::filesystem::last_write_time (path);
#endif
    } catch (...) {
        // File doesn't exist
        return 0;
    }
}



void
Filesystem::last_write_time (const std::string& path, std::time_t time)
{
    try {
#ifdef _WIN32
        std::wstring wpath = Strutil::utf8_to_utf16 (path);
        boost::filesystem::last_write_time (wpath, time);
#else
        boost::filesystem::last_write_time (path, time);
#endif
    } catch (...) {
        // File doesn't exist
    }
}



void
Filesystem::convert_native_arguments (int argc, const char *argv[])
{
#ifdef _WIN32
    // Windows only, standard main() entry point does not accept unicode file
    // paths, here we retrieve wide char arguments and convert them to utf8
    if (argc == 0)
        return;

    int native_argc;
    wchar_t **native_argv = CommandLineToArgvW (GetCommandLineW (), &native_argc);

    if (!native_argv || native_argc != argc)
        return;

    for (int i = 0; i < argc; i++) {
        std::string utf8_arg = Strutil::utf16_to_utf8 (native_argv[i]);
        argv[i] = ustring (utf8_arg).c_str();
    }
#endif
}



bool
Filesystem::enumerate_sequence (string_view desc, std::vector<int> &numbers)
{
    numbers.clear ();

    // Split the sequence description into comma-separated subranges.
    std::vector<string_view> ranges;
    Strutil::split (desc, ranges, ",");

    // For each subrange...
    BOOST_FOREACH (string_view s, ranges) {
        // It's START, START-FINISH, or START-FINISHxSTEP, or START-FINISHySTEP
        // If START>FINISH or if STEP<0, then count down.
        // If 'y' is used, generate the complement.
        std::vector<std::string> range;
        Strutil::split (s, range, "-", 2);
        int first = Strutil::from_string<int> (range[0]);
        int last = first;
        int step = 1;
        bool complement = false;
        if (range.size() > 1) {
            last = Strutil::from_string<int> (range[1]);
            if (const char *x = strchr (range[1].c_str(), 'x'))
                step = (int) strtol (x+1, NULL, 10);
            else if (const char *x = strchr (range[1].c_str(), 'y')) {
                step = (int) strtol (x+1, NULL, 10);
                complement = true;
            }
            if (step == 0)
                step = 1;
            if (step < 0 && first < last)
                std::swap (first, last);
            if (first > last && step > 0)
                step = -step;
        }
        int end = last + (step > 0 ? 1 : -1);
        int itstep = step > 0 ? 1 : -1;
        for (int i = first; i != end; i += itstep) {
            if ((abs(i-first) % abs(step) == 0) != complement)
                numbers.push_back (i);
        }
    }
    return true;
}



bool
Filesystem::parse_pattern (const char *pattern_,
                           int framepadding_override,
                           std::string &normalized_pattern,
                           std::string &framespec)
{
    std::string pattern (pattern_);

    // The pattern is either a range (e.g., "1-15#"), a
    // set of hash marks (e.g. "####"), or a printf-style format
    // string (e.g. "%04d").
#define ONERANGE_SPEC "[0-9]+(-[0-9]+((x|y)-?[0-9]+)?)?"
#define MANYRANGE_SPEC ONERANGE_SPEC "(," ONERANGE_SPEC ")*"
#define SEQUENCE_SPEC "(" MANYRANGE_SPEC ")?" "((#|@)+|(%[0-9]*d))"
    static boost::regex sequence_re (SEQUENCE_SPEC);
    // std::cout << "pattern >" << (SEQUENCE_SPEC) << "<\n";
    boost::match_results<std::string::const_iterator> range_match;
    if (! boost::regex_search (pattern, range_match, sequence_re)) {
        // Not a range
        static boost::regex all_views_re ("%[Vv]");
        if (boost::regex_search (pattern, all_views_re)) {
            normalized_pattern = pattern;
            return true;
        }

        return false;
    }

    // It's a range. Generate the names by iterating through the numbers.
    std::string thematch (range_match[0].first, range_match[0].second);
    std::string thesequence (range_match[1].first, range_match[1].second);
    std::string thehashes (range_match[9].first, range_match[9].second);
    std::string theformat (range_match[11].first, range_match[11].second);
    std::string prefix (range_match.prefix().first, range_match.prefix().second);
    std::string suffix (range_match.suffix().first, range_match.suffix().second);

    // std::cout << "theformat: " << theformat << "\n";

    std::string fmt;
    if (theformat.length() > 0) {
        fmt = theformat;
    }
    else {
        // Compute the amount of padding desired
        int padding = 0;
        for (int i = (int)thematch.length()-1;  i >= 0;  --i) {
            if (thematch[i] == '#')
                padding += 4;
            else if (thematch[i] == '@')
                padding += 1;
        }
        if (framepadding_override > 0)
            padding = framepadding_override;
        fmt = Strutil::format ("%%0%dd", padding);
    }

    // std::cout << "Format: '" << fmt << "'\n";

    normalized_pattern = prefix + fmt + suffix;
    framespec = thesequence;

    return true;
}



bool
Filesystem::enumerate_file_sequence (const std::string &pattern,
                                     const std::vector<int> &numbers,
                                     std::vector<std::string> &filenames)
{
    filenames.clear ();
    for (size_t i = 0, e = numbers.size(); i < e; ++i) {
        std::string f = Strutil::format (pattern.c_str(), numbers[i]);
        filenames.push_back (f);
    }
    return true;
}



bool
Filesystem::enumerate_file_sequence (const std::string &pattern,
                                     const std::vector<int> &numbers,
                                     const std::vector<string_view> &views,
                                     std::vector<std::string> &filenames)
{
    ASSERT (views.size() == 0 || views.size() == numbers.size());
    static boost::regex view_re ("%V"), short_view_re ("%v");

    filenames.clear ();
    for (size_t i = 0, e = numbers.size(); i < e; ++i) {
        std::string f = pattern;
        if (views.size() > 0 && ! views[i].empty()) {
            f = boost::regex_replace (f, view_re, views[i]);
            f = boost::regex_replace (f, short_view_re, views[i].substr(0, 1));
        }
        f = Strutil::format (f.c_str(), numbers[i]);
        filenames.push_back (f);
    }

    return true;
}



bool
Filesystem::scan_for_matching_filenames(const std::string &pattern,
                                        const std::vector<string_view> &views,
                                        std::vector<int> &frame_numbers,
                                        std::vector<string_view> &frame_views,
                                        std::vector<std::string> &filenames)
{
    static boost::regex format_re ("%0([0-9]+)d");
    static boost::regex all_views_re ("%[Vv]"), view_re ("%V"), short_view_re ("%v");

    frame_numbers.clear ();
    frame_views.clear ();
    filenames.clear ();
    if (boost::regex_search (pattern, all_views_re)) {
        if (boost::regex_search (pattern, format_re)) {
            // case 1: pattern has format and view
            std::vector< std::pair< std::pair< int, string_view>, std::string> > matches;
            for (int i = 0, e = views.size(); i < e; ++i) {
                if (views[i].empty())
                    continue;

                const string_view short_view = views[i].substr (0, 1);
                std::vector<int> view_numbers;
                std::vector<std::string> view_filenames;

                std::string view_pattern = pattern;
                view_pattern = boost::regex_replace (view_pattern, view_re, views[i]);
                view_pattern = boost::regex_replace (view_pattern, short_view_re, short_view);

                if (! scan_for_matching_filenames (view_pattern, view_numbers, view_filenames))
                    continue;

                for (int j = 0, f = view_numbers.size(); j < f; ++j) {
                    matches.push_back (std::make_pair (std::make_pair (view_numbers[j], views[i]), view_filenames[j]));
                }
            }

            std::sort (matches.begin(), matches.end());

            for (int i = 0, e = matches.size(); i < e; ++i) {
                frame_numbers.push_back (matches[i].first.first);
                frame_views.push_back (matches[i].first.second);
                filenames.push_back (matches[i].second);
            }

        } else {
            // case 2: pattern has view, but no format
            std::vector< std::pair<string_view, std::string> > matches;
            for (int i = 0, e = views.size(); i < e; ++i) {
                const string_view &view = views[i];
                const string_view short_view = view.substr (0, 1);

                std::string view_pattern = pattern;
                view_pattern = boost::regex_replace (view_pattern, view_re, view);
                view_pattern = boost::regex_replace (view_pattern, short_view_re, short_view);

                if (exists (view_pattern))
                    matches.push_back (std::make_pair (view, view_pattern));
            }

            std::sort (matches.begin(), matches.end());
            for (int i = 0, e = matches.size(); i < e; ++i) {
                frame_views.push_back (matches[i].first);
                filenames.push_back (matches[i].second);
            }

        }
        return true;

    } else {
        // case 3: pattern has format, but no view
        return scan_for_matching_filenames(pattern, frame_numbers, filenames);
    }

    return true;
}

bool
Filesystem::scan_for_matching_filenames(const std::string &pattern_,
                                        std::vector<int> &numbers,
                                        std::vector<std::string> &filenames)
{
    numbers.clear ();
    filenames.clear ();
    std::string pattern = pattern_;
    // Isolate the directory name (or '.' if none was specified)
    std::string directory = Filesystem::parent_path (pattern);
    if (directory.size() == 0) {
        directory = ".";
#ifdef _WIN32
        pattern = ".\\\\" + pattern;
#else
        pattern = "./" + pattern;
#endif
    }

    if (! exists(directory))
        return false;

    // build a regex that matches the pattern
    static boost::regex format_re ("%0([0-9]+)d");
    boost::match_results<std::string::const_iterator> format_match;
    if (! boost::regex_search (pattern, format_match, format_re))
        return false;

    std::string thepadding (format_match[1].first, format_match[1].second);
    std::string prefix (format_match.prefix().first, format_match.prefix().second);
    std::string suffix (format_match.suffix().first, format_match.suffix().second);

    std::string pattern_re_str = prefix + "([0-9]{" + thepadding + ",})" + suffix;
    std::vector< std::pair< int, std::string > > matches;

    // There are some corner cases regex that could be constructed here that
    // are badly structured and might throw an exception.
    try {

    boost::regex pattern_re (pattern_re_str);

    boost::filesystem::directory_iterator end_it;
#ifdef _WIN32
    std::wstring wdirectory = Strutil::utf8_to_utf16 (directory);
    for (boost::filesystem::directory_iterator it(wdirectory); it != end_it; ++it) {
#else
    for (boost::filesystem::directory_iterator it(directory); it != end_it; ++it) {
#endif
        if (boost::filesystem::is_regular_file(it->status())) {
            const std::string f = it->path().string();
            boost::match_results<std::string::const_iterator> frame_match;
            if (boost::regex_match (f, frame_match, pattern_re)) {
                std::string thenumber (frame_match[1].first, frame_match[1].second);
                int frame = (int)strtol (thenumber.c_str(), NULL, 10);
                matches.push_back (std::make_pair (frame, f));
            }
        }
    }

    } catch (...) {
        // Botched regex. Just fail.
        return false;
    }

    // filesystem order is undefined, so return sorted sequences
    std::sort (matches.begin(), matches.end());

    for (size_t i = 0, e = matches.size(); i < e; ++i) {
        numbers.push_back (matches[i].first);
        filenames.push_back (matches[i].second);
    }

    return true;
}

OIIO_NAMESPACE_END<|MERGE_RESOLUTION|>--- conflicted
+++ resolved
@@ -628,11 +628,7 @@
 #else // MSVC or Unix
 
 #ifdef _WIN32
-<<<<<<< HEAD
 #  ifndef _MSC_VER_
-=======
-#  ifndef _MSC_VER
->>>>>>> ceaad587
 #    error "open_ifstream_impl only supports GCC or MSVC"
 #  endif
 #endif
