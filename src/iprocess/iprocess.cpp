--- conflicted
+++ resolved
@@ -90,12 +90,6 @@
 static float filterwidth = 1.0f;
 static int resize_x = 0, resize_y = 0;
 static float rotation_angle = 0;
-<<<<<<< HEAD
-static float cent_x = FLT_MAX, cent_y = FLT_MAX; //transformation center
-static float scale_x = 0, scale_y = 0; //used for scale transformation
-static float shear_m = 0, shear_n = 0; //used for shear transformation
-
-=======
 static float cent_x = FLT_MAX, cent_y = FLT_MAX;      //transformation center
 static float scale_x = 0, scale_y = 0;                        //used for scale transformation
 static float shear_m = 0, shear_n = 0;                      //used for shear transformation
@@ -103,7 +97,6 @@
         //used for transformation, when true the output image is resized so that there is no data loss
         //after transformation (e.g. after rotation corners won't be cut out).
 static bool nocrop = false;                                      
->>>>>>> 2d0a67e4
 
 
 static int
@@ -165,11 +158,8 @@
                 "--center %f %f", &cent_x, &cent_y, "Set the transformation center x y",
                 "--scale %f %f", &scale_x, &scale_y, "Scale the image to x and y original width and height",
                 "--shear %f %f", &shear_m, &shear_n, "Shear the image with m and n coefficients (m - horizontal, n - vertical)",
-<<<<<<< HEAD
-=======
                 "--reflect %f %f", &refl_a, &refl_b, "Reflect the image along a line described by a and b function coefficients f(x) = ax + b",
                 "--nocrop", &nocrop, "Resize the output image so that there is no data loss after transformation (e.g. after rotation corners won't be cut out).",
->>>>>>> 2d0a67e4
                 NULL);
     if (ap.parse(argc, (const char**)argv) < 0) {
 	std::cerr << ap.geterror() << std::endl;
