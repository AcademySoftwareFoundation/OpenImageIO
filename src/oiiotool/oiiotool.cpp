--- conflicted
+++ resolved
@@ -4016,13 +4016,9 @@
                                                scale_full_height, 0, 0);
         std::string command = "resize";
         if (filtername.size())
-<<<<<<< HEAD
             command += Strutil::fmt::format(":filter={}", filtername);
-=======
-            command += Strutil::sprintf(":filter=%s", filtername);
         if (highlightcomp)
             command += ":highlightcomp=1";
->>>>>>> fe9d5721
         const char* newargv[2] = { command.c_str(), resize.c_str() };
         action_resize(2, newargv);
         A                         = ot.top();
