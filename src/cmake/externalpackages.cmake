# Copyright Contributors to the OpenImageIO project.
# SPDX-License-Identifier: Apache-2.0
# https://github.com/AcademySoftwareFoundation/OpenImageIO

###########################################################################
# Find external dependencies
###########################################################################

if (NOT VERBOSE)
    set (PkgConfig_FIND_QUIETLY true)
    set (Threads_FIND_QUIETLY true)
endif ()

message (STATUS "${ColorBoldWhite}")
message (STATUS "* Checking for dependencies...")
message (STATUS "*   - Missing a dependency 'Package'?")
message (STATUS "*     Try cmake -DPackage_ROOT=path or set environment var Package_ROOT=path")
message (STATUS "*     For many dependencies, we supply src/build-scripts/build_Package.bash")
message (STATUS "*   - To exclude an optional dependency (even if found),")
message (STATUS "*     -DUSE_Package=OFF or set environment var USE_Package=OFF ")
message (STATUS "${ColorReset}")


set (OIIO_LOCAL_DEPS_PATH "${CMAKE_SOURCE_DIR}/ext/dist" CACHE STRING
     "Local area for dependencies added to CMAKE_PREFIX_PATH")
list (APPEND CMAKE_PREFIX_PATH ${OIIO_LOCAL_DEPS_PATH})

# Tell CMake that find_package should try to find the highest matching version
# of a package, rather than the first one it finds.
set(CMAKE_FIND_PACKAGE_SORT_ORDER NATURAL)


include (FindThreads)


###########################################################################
# Dependencies for required formats and features. These are so critical
# that we will not complete the build if they are not found.

checked_find_package (ZLIB REQUIRED)  # Needed by several packages

# Help set up this target for libtiff config file when using static libtiff
if (NOT TARGET CMath::CMath)
    find_library (MATH_LIBRARY m)
    if (NOT MATH_LIBRARY-NOTFOUND)
        add_library (CMath::CMath UNKNOWN IMPORTED)
        set_property (TARGET CMath::CMath
                      APPEND PROPERTY IMPORTED_LOCATION  ${MATH_LIBRARY})
    endif ()
endif ()

# IlmBase & OpenEXR
checked_find_package (Imath REQUIRED
    VERSION_MIN 3.1
    PRINT IMATH_INCLUDES OPENEXR_INCLUDES Imath_VERSION
)

checked_find_package (OpenEXR REQUIRED
    VERSION_MIN 3.1
    PRINT IMATH_INCLUDES OPENEXR_INCLUDES Imath_VERSION
    )

# Force Imath includes to be before everything else to ensure that we have
# the right Imath/OpenEXR version, not some older version in the system
# library.
include_directories(BEFORE ${IMATH_INCLUDES} ${OPENEXR_INCLUDES})
set (OPENIMAGEIO_IMATH_TARGETS Imath::Imath)
set (OPENIMAGEIO_OPENEXR_TARGETS OpenEXR::OpenEXR)
set (OPENIMAGEIO_IMATH_DEPENDENCY_VISIBILITY "PRIVATE" CACHE STRING
     "Should we expose Imath library dependency as PUBLIC or PRIVATE")
set (OPENIMAGEIO_CONFIG_DO_NOT_FIND_IMATH OFF CACHE BOOL
     "Exclude find_dependency(Imath) from the exported OpenImageIOConfig.cmake")

# JPEG -- prefer JPEG-Turbo to regular libjpeg
checked_find_package (libjpeg-turbo
                      VERSION_MIN 2.1
                      DEFINITIONS USE_JPEG_TURBO=1)
if (TARGET libjpeg-turbo::jpeg) # Try to find the non-turbo version
    # Doctor it so libjpeg-turbo is aliased as JPEG::JPEG
    alias_library_if_not_exists (JPEG::JPEG libjpeg-turbo::jpeg)
    set (JPEG_FOUND TRUE)
else ()
    # Try to find the non-turbo version
    checked_find_package (JPEG REQUIRED)
endif ()


checked_find_package (TIFF REQUIRED
                      VERSION_MIN 4.0)
alias_library_if_not_exists (TIFF::TIFF TIFF::tiff)

# JPEG XL
option (USE_JXL "Enable JPEG XL support" ON)
checked_find_package (JXL
                      VERSION_MIN 0.10.1
                      DEFINITIONS USE_JXL=1)

# Pugixml setup.  Normally we just use the version bundled with oiio, but
# some linux distros are quite particular about having separate packages so we
# allow this to be overridden to use the distro-provided package if desired.
option (USE_EXTERNAL_PUGIXML "Use an externally built shared library version of the pugixml library" OFF)
if (USE_EXTERNAL_PUGIXML)
    checked_find_package (pugixml REQUIRED
                          VERSION_MIN 1.8
                          DEFINITIONS USE_EXTERNAL_PUGIXML=1)
else ()
    message (STATUS "Using internal PugiXML")
endif()

# From pythonutils.cmake
find_python()
if (USE_PYTHON)
    checked_find_package (pybind11 REQUIRED VERSION_MIN 2.7)
endif ()


###########################################################################
# Dependencies for optional formats and features. If these are not found,
# we will continue building, but the related functionality will be disabled.

checked_find_package (PNG VERSION_MIN 1.6.0)

checked_find_package (BZip2)   # Used by ffmpeg and freetype
if (NOT BZIP2_FOUND)
    set (BZIP2_LIBRARIES "")  # TODO: why does it break without this?
endif ()

checked_find_package (Freetype
                      VERSION_MIN 2.10.0
                      DEFINITIONS USE_FREETYPE=1 )

<<<<<<< HEAD

checked_find_package (yaml-cpp
                      VERSION_MIN 0.6.0 )  # Used by OpenColorIO

checked_find_package (OpenColorIO REQUIRED
                      VERSION_MIN 2.2
                      VERSION_MAX 2.9
                      PREFER_CONFIG
=======
checked_find_package (OpenColorIO REQUIRED
                      VERSION_MIN 2.2
                      VERSION_MAX 2.9
>>>>>>> 89cc7dc7
                     )
if (NOT OPENCOLORIO_INCLUDES)
    get_target_property(OPENCOLORIO_INCLUDES OpenColorIO::OpenColorIO INTERFACE_INCLUDE_DIRECTORIES)
endif ()
include_directories(BEFORE ${OPENCOLORIO_INCLUDES})

checked_find_package (OpenCV 4.0
                      DEFINITIONS USE_OPENCV=1)

# Intel TBB
set (TBB_USE_DEBUG_BUILD OFF)
checked_find_package (TBB 2017
                      SETVARIABLES OIIO_TBB
                      PREFER_CONFIG)

# DCMTK is used to read DICOM images
checked_find_package (DCMTK CONFIG VERSION_MIN 3.6.1)

checked_find_package (FFmpeg VERSION_MIN 4.0)

checked_find_package (GIF VERSION_MIN 5.0)

# For HEIF/HEIC/AVIF formats
checked_find_package (Libheif VERSION_MIN 1.11
                      RECOMMEND_MIN 1.16
                      RECOMMEND_MIN_REASON "for orientation support")

checked_find_package (LibRaw
                      VERSION_MIN 0.20.0
                      PRINT LibRaw_r_LIBRARIES)

checked_find_package (OpenJPEG VERSION_MIN 2.0
                      RECOMMEND_MIN 2.2
                      RECOMMEND_MIN_REASON "for multithreading support")
# Note: Recent OpenJPEG versions have exported cmake configs, but we don't
# find them reliable at all, so we stick to our FindOpenJPEG.cmake module.

checked_find_package (OpenVDB
                      VERSION_MIN  9.0
                      DEPS         TBB
                      DEFINITIONS  USE_OPENVDB=1)

checked_find_package (Ptex PREFER_CONFIG)
if (NOT Ptex_FOUND OR NOT Ptex_VERSION)
    # Fallback for inadequate Ptex exported configs. This will eventually
    # disappear when we can 100% trust Ptex's exports.
    unset (Ptex_FOUND)
    checked_find_package (Ptex)
endif ()

checked_find_package (WebP VERSION_MIN 1.1)

option (USE_R3DSDK "Enable R3DSDK (RED camera) support" OFF)
checked_find_package (R3DSDK NO_RECORD_NOTFOUND)  # RED camera

set (NUKE_VERSION "7.0" CACHE STRING "Nuke version to target")
checked_find_package (Nuke NO_RECORD_NOTFOUND)


# Qt -- used for iv
option (USE_QT "Use Qt if found" ON)
if (USE_QT)
    checked_find_package (OpenGL)   # used for iv
endif ()
if (USE_QT AND OPENGL_FOUND)
    checked_find_package (Qt6 COMPONENTS Core Gui Widgets OpenGLWidgets)
    if (NOT Qt6_FOUND)
        checked_find_package (Qt5 COMPONENTS Core Gui Widgets OpenGL)
    endif ()
    if (NOT Qt5_FOUND AND NOT Qt6_FOUND AND APPLE)
        message (STATUS "  If you think you installed qt with Homebrew and it still doesn't work,")
        message (STATUS "  try:   export PATH=/usr/local/opt/qt/bin:$PATH")
    endif ()
endif ()


# Tessil/robin-map
checked_find_package (Robinmap REQUIRED
                      VERSION_MIN 1.2.0
                      BUILD_LOCAL missing
                     )

# fmtlib
option (OIIO_INTERNALIZE_FMT "Copy fmt headers into <install>/include/OpenImageIO/detail/fmt" ON)
checked_find_package (fmt REQUIRED
                      VERSION_MIN 7.0
                      VERSION_MAX 10.99
                      BUILD_LOCAL missing
                     )
get_target_property(FMT_INCLUDE_DIR fmt::fmt-header-only INTERFACE_INCLUDE_DIRECTORIES)


###########################################################################

list (SORT CFP_ALL_BUILD_DEPS_FOUND COMPARE STRING CASE INSENSITIVE)
message (STATUS "All build dependencies: ${CFP_ALL_BUILD_DEPS_FOUND}")<|MERGE_RESOLUTION|>--- conflicted
+++ resolved
@@ -129,20 +129,12 @@
                       VERSION_MIN 2.10.0
                       DEFINITIONS USE_FREETYPE=1 )
 
-<<<<<<< HEAD
-
 checked_find_package (yaml-cpp
                       VERSION_MIN 0.6.0 )  # Used by OpenColorIO
 
 checked_find_package (OpenColorIO REQUIRED
                       VERSION_MIN 2.2
                       VERSION_MAX 2.9
-                      PREFER_CONFIG
-=======
-checked_find_package (OpenColorIO REQUIRED
-                      VERSION_MIN 2.2
-                      VERSION_MAX 2.9
->>>>>>> 89cc7dc7
                      )
 if (NOT OPENCOLORIO_INCLUDES)
     get_target_property(OPENCOLORIO_INCLUDES OpenColorIO::OpenColorIO INTERFACE_INCLUDE_DIRECTORIES)
