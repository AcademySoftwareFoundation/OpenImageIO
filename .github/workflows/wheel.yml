--- conflicted
+++ resolved
@@ -241,7 +241,6 @@
   # macOS Wheels
   # ---------------------------------------------------------------------------
 
-<<<<<<< HEAD
   macos:
     name: Build wheels on macOS
     runs-on: macos-13
@@ -294,60 +293,6 @@
         with:
           name: cibw-wheels-${{ matrix.python }}
           path: ./wheelhouse/*.whl
-=======
-  # macos:
-  #   name: Build wheels on macOS
-  #   runs-on: macos-13
-  #   if: |
-  #     github.event_name != 'schedule' ||
-  #     github.repository == 'AcademySoftwareFoundation/OpenImageIO'
-  #   strategy:
-  #     matrix:
-  #       include:
-  #         # -------------------------------------------------------------------
-  #         # CPython 64 bits
-  #         # -------------------------------------------------------------------
-  #         - build: CPython 3.9 64 bits
-  #           python: cp39-macosx_x86_64
-  #           arch: x86_64
-  #         - build: CPython 3.10 64 bits
-  #           python: cp310-macosx_x86_64
-  #           arch: x86_64
-  #         - build: CPython 3.11 64 bits
-  #           python: cp311-macosx_x86_64
-  #           arch: x86_64
-  #         - build: CPython 3.12 64 bits
-  #           python: cp312-macosx_x86_64
-  #           arch: x86_64
-  #         - build: CPython 3.13 64 bits
-  #           python: cp313-macosx_x86_64
-  #           arch: x86_64
-
-  #   steps:
-  #     - name: Checkout repo
-  #       uses: actions/checkout@11bd71901bbe5b1630ceea73d27597364c9af683 # v4.2.2
-
-  #     - name: Install Python
-  #       uses: actions/setup-python@f677139bbe7f9c59b41e40162b753c062f5d49a3 # v5.2.0
-  #       with:
-  #         python-version: '3.9'
-
-  #     - name: Build wheels
-  #       uses: pypa/cibuildwheel@d4a2945fcc8d13f20a1b99d461b8e844d5fc6e23 # v2.21.1
-  #       env:
-  #         CIBW_BUILD: ${{ matrix.python }}
-  #         CIBW_ARCHS: ${{ matrix.arch }}
-  #         CMAKE_GENERATOR: "Unix Makefiles"
-  #         # TODO: Re-enable HEIF when we provide a build recipe that does 
-  #         # not include GPL-licensed dynamic libraries.
-  #         USE_Libheif: 'OFF'
-
-  #     - uses: actions/upload-artifact@6f51ac03b9356f520e9adb1b1b7802705f340c2b # v4.5.0
-  #       with:
-  #         name: cibw-wheels-${{ matrix.python }}
-  #         path: ./wheelhouse/*.whl
->>>>>>> 0afe9ef5
-
 
   # ---------------------------------------------------------------------------
   # macOS ARM Wheels
